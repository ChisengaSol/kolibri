django-filter==0.13.0
django-js-reverse==0.7.3
six==1.10.0
djangorestframework==3.3.3
django==1.9.7
colorlog==2.6.0
docopt==0.6.2
django-mptt==0.8.5
djangorestframework-csv==1.4.1
tqdm==4.8.3                     # progress bars
requests==2.10.0
https://github.com/cherrypy/cherrypy/archive/v6.2.0.zip#egg=cherrypy
<<<<<<< HEAD
iceqube==0.0.4
=======
iceqube==0.0.2
>>>>>>> cb701f6b
porter2stemmer==1.0
unicodecsv==0.14.1
metafone==0.5
le-utils==0.0.11
kolibri_exercise_perseus_plugin==0.7.2
jsonfield==2.0.1
https://github.com/learningequality/morango/archive/ef260d263c92a4d3689e9ae742e25b57b52656e2.zip#egg=morango
requests-toolbelt==0.7.1
clint==0.5.1
tzlocal==1.4
pytz==2017.2
python-dateutil==2.6.0
ifcfg==0.11b6
sqlalchemy==1.1.12<|MERGE_RESOLUTION|>--- conflicted
+++ resolved
@@ -10,11 +10,7 @@
 tqdm==4.8.3                     # progress bars
 requests==2.10.0
 https://github.com/cherrypy/cherrypy/archive/v6.2.0.zip#egg=cherrypy
-<<<<<<< HEAD
 iceqube==0.0.4
-=======
-iceqube==0.0.2
->>>>>>> cb701f6b
 porter2stemmer==1.0
 unicodecsv==0.14.1
 metafone==0.5
