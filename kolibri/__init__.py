--- conflicted
+++ resolved
@@ -11,11 +11,7 @@
 
 #: This may not be the exact version as it's subject to modification with
 #: get_version() - use ``kolibri.__version__`` for the exact version string.
-<<<<<<< HEAD
-VERSION = (0, 9, 1, 'alpha', 0)
-=======
 VERSION = (0, 10, 0, 'alpha', 0)
->>>>>>> d2b6627d
 
 __author__ = 'Learning Equality'
 __email__ = 'info@learningequality.org'
