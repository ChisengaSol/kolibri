from __future__ import absolute_import, print_function, unicode_literals

import collections
import factory
import sys

from django.core.urlresolvers import reverse

from rest_framework import status
from rest_framework.test import APITestCase as BaseTestCase
from django.contrib.sessions.models import Session

from .. import models

DUMMY_PASSWORD = "password"


# A weird hack because of http://bugs.python.org/issue17866
if sys.version_info >= (3,):
    class APITestCase(BaseTestCase):
        def assertItemsEqual(self, *args, **kwargs):
            self.assertCountEqual(*args, **kwargs)
else:
    class APITestCase(BaseTestCase):
        pass


class FacilityFactory(factory.DjangoModelFactory):

    class Meta:
        model = models.Facility

    name = factory.Sequence(lambda n: "Rock N' Roll High School #%d" % n)


class ClassroomFactory(factory.DjangoModelFactory):

    class Meta:
        model = models.Classroom

    name = factory.Sequence(lambda n: "Basic Rock Theory #%d" % n)


class LearnerGroupFactory(factory.DjangoModelFactory):

    class Meta:
        model = models.LearnerGroup

    name = factory.Sequence(lambda n: "Group #%d" % n)


class FacilityUserFactory(factory.DjangoModelFactory):

    class Meta:
        model = models.FacilityUser

    facility = factory.SubFactory(FacilityFactory)
    username = factory.Sequence(lambda n: 'user%d' % n)
    password = factory.PostGenerationMethodCall('set_password', DUMMY_PASSWORD)


class DeviceOwnerFactory(factory.DjangoModelFactory):

    class Meta:
        model = models.DeviceOwner

    username = factory.Sequence(lambda n: 'deviceowner%d' % n)
    password = factory.PostGenerationMethodCall('set_password', DUMMY_PASSWORD)


class LearnerGroupAPITestCase(APITestCase):

    def setUp(self):
        self.device_owner = DeviceOwnerFactory.create()
        self.facility = FacilityFactory.create()
        self.classrooms = [ClassroomFactory.create(parent=self.facility) for _ in range(3)]
        self.learner_groups = []
        for classroom in self.classrooms:
            self.learner_groups += [LearnerGroupFactory.create(parent=classroom) for _ in range(5)]
        self.client.login(username=self.device_owner.username, password=DUMMY_PASSWORD)

    def test_learnergroup_list(self):
        response = self.client.get(reverse('learnergroup-list'), format='json')
        expected = [collections.OrderedDict((
            ('id', group.id),
            ('name', group.name),
            ('parent', group.parent.id),
        )) for group in self.learner_groups]
        self.assertItemsEqual(response.data, expected)

    def test_learnergroup_detail(self):
        response = self.client.get(reverse('learnergroup-detail', kwargs={'pk': self.learner_groups[0].id}), format='json')
        expected = {
            'id': self.learner_groups[0].id,
            'name': self.learner_groups[0].name,
            'parent': self.learner_groups[0].parent.id,
        }
        self.assertDictEqual(response.data, expected)

    def test_parent_in_queryparam_with_one_id(self):
        classroom_id = self.classrooms[0].id
        response = self.client.get(reverse('learnergroup-list'), {'parent': classroom_id},
                                   format='json')
        expected = [collections.OrderedDict((
            ('id', group.id),
            ('name', group.name),
            ('parent', group.parent.id),
        )) for group in self.learner_groups if group.parent.id == classroom_id]
        self.assertItemsEqual(response.data, expected)


class ClassroomAPITestCase(APITestCase):

    def setUp(self):
        self.device_owner = DeviceOwnerFactory.create()
        self.facility = FacilityFactory.create()
        self.classrooms = [ClassroomFactory.create(parent=self.facility) for _ in range(10)]
        self.learner_group = LearnerGroupFactory.create(parent=self.classrooms[0])
        self.client.login(username=self.device_owner.username, password=DUMMY_PASSWORD)

    def test_classroom_list(self):
        response = self.client.get(reverse('classroom-list'), format='json')
        expected = [collections.OrderedDict((
            ('id', classroom.id),
            ('name', classroom.name),
            ('parent', classroom.parent.id),
        )) for classroom in self.classrooms]
        self.assertItemsEqual(response.data, expected)

    def test_classroom_detail(self):
        response = self.client.get(reverse('classroom-detail', kwargs={'pk': self.classrooms[0].id}), format='json')
        expected = {
            'id': self.classrooms[0].id,
            'name': self.classrooms[0].name,
            'parent': self.classrooms[0].parent.id,
        }
        self.assertDictEqual(response.data, expected)


class FacilityAPITestCase(APITestCase):

    def setUp(self):
        self.device_owner = DeviceOwnerFactory.create()
        self.facility1 = FacilityFactory.create()
        self.facility2 = FacilityFactory.create()
        self.user1 = FacilityUserFactory.create(facility=self.facility1)
        self.user2 = FacilityUserFactory.create(facility=self.facility2)

    def test_sanity(self):
        self.assertTrue(self.client.login(username=self.user1.username, password=DUMMY_PASSWORD, facility=self.facility1))

    def test_facility_user_can_get_detail(self):
        self.client.login(username=self.user1.username, password=DUMMY_PASSWORD, facility=self.facility1)
        response = self.client.get(reverse('facility-detail', kwargs={'pk': self.facility1.pk}),
                                   format='json')
        # .assertDictContainsSubset checks that the first argument is a subset of the second argument
        self.assertDictContainsSubset({
            'name': self.facility1.name,
        }, dict(response.data))

    def test_anonymous_user_gets_empty_list(self):
        response = self.client.get(reverse('facility-list'), format='json')
        self.assertEqual(response.data, [])

    def test_device_admin_can_create_facility(self):
        new_facility_name = "New Facility"
        self.client.login(username=self.device_owner.username, password=DUMMY_PASSWORD)
        self.assertEqual(models.Facility.objects.filter(name=new_facility_name).count(), 0)
        response = self.client.post(reverse('facility-list'), {"name": new_facility_name}, format="json")
        self.assertEqual(response.status_code, status.HTTP_201_CREATED)
        self.assertEqual(models.Facility.objects.filter(name=new_facility_name).count(), 1)

    def test_facility_user_cannot_create_facility(self):
        new_facility_name = "New Facility"
        self.client.login(username=self.user1.username, password=DUMMY_PASSWORD, facility=self.facility1)
        self.assertEqual(models.Facility.objects.filter(name=new_facility_name).count(), 0)
        response = self.client.post(reverse('facility-list'), {"name": new_facility_name}, format="json")
        self.assertEqual(response.status_code, status.HTTP_403_FORBIDDEN)
        self.assertEqual(models.Facility.objects.filter(name=new_facility_name).count(), 0)

    def test_anonymous_user_cannot_create_facility(self):
        new_facility_name = "New Facility"
        self.assertEqual(models.Facility.objects.filter(name=new_facility_name).count(), 0)
        response = self.client.post(reverse('facility-list'), {"name": new_facility_name}, format="json")
        self.assertEqual(response.status_code, status.HTTP_403_FORBIDDEN)
        self.assertEqual(models.Facility.objects.filter(name=new_facility_name).count(), 0)

    def test_device_admin_can_update_facility(self):
        old_facility_name = self.facility1.name
        new_facility_name = "Renamed Facility"
        self.client.login(username=self.device_owner.username, password=DUMMY_PASSWORD)
        self.assertEqual(models.Facility.objects.get(id=self.facility1.id).name, old_facility_name)
        response = self.client.put(reverse('facility-detail', kwargs={"pk": self.facility1.id}), {"name": new_facility_name}, format="json")
        self.assertEqual(response.status_code, status.HTTP_200_OK)
        self.assertEqual(models.Facility.objects.get(id=self.facility1.id).name, new_facility_name)

    def test_device_admin_can_delete_facility(self):
        self.client.login(username=self.device_owner.username, password=DUMMY_PASSWORD)
        self.assertEqual(models.Facility.objects.filter(id=self.facility1.id).count(), 1)
        response = self.client.delete(reverse('facility-detail', kwargs={"pk": self.facility1.id}))
        self.assertEqual(response.status_code, status.HTTP_204_NO_CONTENT)
        self.assertEqual(models.Facility.objects.filter(id=self.facility1.id).count(), 0)


class UserCreationTestCase(APITestCase):

    def setUp(self):
        self.device_owner = DeviceOwnerFactory.create()
        self.facility = FacilityFactory.create()
        self.client.login(username=self.device_owner.username, password=DUMMY_PASSWORD)

    def test_creating_device_owner_via_api_sets_password_correctly(self):
        new_username = "goliath"
        new_password = "davidsucks"
        bad_password = "ilovedavid"
        response = self.client.post(reverse('deviceowner-list'), {"username": new_username, "password": new_password}, format="json")
        self.assertEqual(response.status_code, status.HTTP_201_CREATED)
        self.assertTrue(models.DeviceOwner.objects.get(username=new_username).check_password(new_password))
        self.assertFalse(models.DeviceOwner.objects.get(username=new_username).check_password(bad_password))

    def test_creating_facility_user_via_api_sets_password_correctly(self):
        new_username = "goliath"
        new_password = "davidsucks"
        bad_password = "ilovedavid"
        data = {"username": new_username, "password": new_password, "facility": self.facility.id}
        response = self.client.post(reverse('facilityuser-list'), data)
        self.assertEqual(response.status_code, status.HTTP_201_CREATED)
        self.assertTrue(models.FacilityUser.objects.get(username=new_username).check_password(new_password))
        self.assertFalse(models.FacilityUser.objects.get(username=new_username).check_password(bad_password))


class LoginLogoutTestCase(APITestCase):

    def setUp(self):
        self.device_owner = DeviceOwnerFactory.create()
        self.facility = FacilityFactory.create()
        self.user = FacilityUserFactory.create(facility=self.facility)

    def test_login_and_logout_device_owner(self):
<<<<<<< HEAD
        self.client.post(reverse('session-list'), data={"username": self.device_owner.username, "password": DUMMY_PASSWORD})
        sessions = Session.objects.all()
        self.assertEqual(len(sessions), 1)
        session_pk = sessions[0].session_key
        self.client.delete(reverse('session-detail', kwargs={'pk': session_pk}))
        self.assertEqual(len(Session.objects.all()), 0)

    def test_login_and_logout_facility_user(self):
        self.client.post(reverse('session-list'), data={"username": self.user.username, "password": DUMMY_PASSWORD, "facility": self.facility.id})
        sessions = Session.objects.all()
        self.assertEqual(len(sessions), 1)
        session_pk = sessions[0].session_key
        self.client.delete(reverse('session-detail', kwargs={'pk': session_pk}))
        self.assertEqual(len(Session.objects.all()), 0)

    def test_incorrect_credentials_does_not_log_in_user(self):
        self.client.post(reverse('session-list'), data={"username": self.user.username, "password": "foo", "facility": self.facility.id})
=======
        self.client.post(reverse('login'), data={"username": self.device_owner.username, "password": DUMMY_PASSWORD})
        sessions = Session.objects.all()
        self.assertEqual(len(sessions), 1)
        self.client.post(reverse('logout'))
        self.assertEqual(len(Session.objects.all()), 0)

    def test_login_and_logout_facility_user(self):
        self.client.post(reverse('login'), data={"username": self.user.username, "password": DUMMY_PASSWORD, "facility": self.facility.id})
        sessions = Session.objects.all()
        self.assertEqual(len(sessions), 1)
        self.client.post(reverse('logout'))
        self.assertEqual(len(Session.objects.all()), 0)

    def test_incorrect_credentials_does_not_log_in_user(self):
        self.client.post(reverse('login'), data={"username": self.user.username, "password": "foo", "facility": self.facility.id})
>>>>>>> 251b3fad
        sessions = Session.objects.all()
        self.assertEqual(len(sessions), 0)<|MERGE_RESOLUTION|>--- conflicted
+++ resolved
@@ -237,25 +237,6 @@
         self.user = FacilityUserFactory.create(facility=self.facility)
 
     def test_login_and_logout_device_owner(self):
-<<<<<<< HEAD
-        self.client.post(reverse('session-list'), data={"username": self.device_owner.username, "password": DUMMY_PASSWORD})
-        sessions = Session.objects.all()
-        self.assertEqual(len(sessions), 1)
-        session_pk = sessions[0].session_key
-        self.client.delete(reverse('session-detail', kwargs={'pk': session_pk}))
-        self.assertEqual(len(Session.objects.all()), 0)
-
-    def test_login_and_logout_facility_user(self):
-        self.client.post(reverse('session-list'), data={"username": self.user.username, "password": DUMMY_PASSWORD, "facility": self.facility.id})
-        sessions = Session.objects.all()
-        self.assertEqual(len(sessions), 1)
-        session_pk = sessions[0].session_key
-        self.client.delete(reverse('session-detail', kwargs={'pk': session_pk}))
-        self.assertEqual(len(Session.objects.all()), 0)
-
-    def test_incorrect_credentials_does_not_log_in_user(self):
-        self.client.post(reverse('session-list'), data={"username": self.user.username, "password": "foo", "facility": self.facility.id})
-=======
         self.client.post(reverse('login'), data={"username": self.device_owner.username, "password": DUMMY_PASSWORD})
         sessions = Session.objects.all()
         self.assertEqual(len(sessions), 1)
@@ -271,6 +252,5 @@
 
     def test_incorrect_credentials_does_not_log_in_user(self):
         self.client.post(reverse('login'), data={"username": self.user.username, "password": "foo", "facility": self.facility.id})
->>>>>>> 251b3fad
         sessions = Session.objects.all()
         self.assertEqual(len(sessions), 0)