--- conflicted
+++ resolved
@@ -60,17 +60,9 @@
           this.showDropdown = true;
         }
       },
-<<<<<<< HEAD
-      ready() {
-        console.log('hi');
-      },
-      userLogout() {
-        this.logOut();
-=======
       // user-dropdown
       userLogout() {
         this.logout(this.Kolibri);
->>>>>>> 8fe5e2ab
         this.showDropdown = false;
       },
     },
@@ -138,12 +130,8 @@
     width: 250px
     background: $core-bg-light
     text-align: left
-<<<<<<< HEAD
     z-index: -1
     
-=======
-
->>>>>>> 8fe5e2ab
   .dropdown-list
     list-style: none
     padding: 0
@@ -205,12 +193,8 @@
     height: $size-sm
     width: $size-sm
     line-height: $size-sm - 2 * $border // vertically center
-<<<<<<< HEAD
     
   // Portrait mode for user dropdown (or drop-up in this case)
-=======
-
->>>>>>> 8fe5e2ab
   @media screen and (max-width: $portrait-breakpoint)
     .dropdown-list:before
       border: none
