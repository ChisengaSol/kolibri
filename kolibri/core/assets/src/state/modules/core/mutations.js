--- conflicted
+++ resolved
@@ -22,15 +22,9 @@
   CORE_SET_ERROR(state, error) {
     state.error = error;
   },
-<<<<<<< HEAD
-=======
   CORE_BLOCK_CLICKS(state, blocked) {
     state.blockDoubleClicks = blocked;
   },
-  CORE_SET_TITLE(state, title) {
-    state.title = title;
-  },
->>>>>>> 97e6dd3a
   SET_TOTAL_PROGRESS(state, progress) {
     state.totalProgress = progress;
   },
