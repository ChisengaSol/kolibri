
/*
  Styles defined in this file are attached to the document head, and
  apply globally to everything in the document. They are added after
  normalize.css.

  Concrete styles defined here affect everything on the page.

  Abstract stylus variables and functions defined here are
  not available to vue components. Those should be added to
  definitions.styl.
*/


@require 'definitions.styl'


// http://www.paulirish.com/2012/box-sizing-border-box-ftw/
// @stylint off
// Stylint disapproves of * selectors, as it should, but we use them
// here to enforce global behaviour.
*, *:before, *:after
  // @stylint on
  box-sizing: inherit


html
  // https://davidwalsh.name/html5-boilerplate
  font-size: 100%
  text-size-adjust: 100%
  box-sizing: border-box
  // from normalize v5
  line-height: 1.3

html, body
  height:100%
  color: $core-text-default
  background-color: $core-bg-canvas
  letter-spacing: 0.01em
  overflow-y: auto // fixes #3318

// https://purecss.io/grids/#using-grids-with-custom-fonts
html, button, input, select, textarea, .pure-g [class *= 'pure-u']
  font-family: $core-font

h1
  font-size: 1.5em

h2
  font-size: 1.17em

h3, h4, h5, h6
  font-size: 1em

:focus
  outline: $core-outline

// https://davidwalsh.name/html5-boilerplate
img
  -ms-interpolation-mode: bicubic


// https://davidwalsh.name/html5-boilerplate
svg:not(:root)
  overflow: hidden

.visuallyhidden
  border: none
  clip: rect(0 0 0 0)
  height: 1px
  margin: -1px
  overflow: hidden
  padding: 0
  position: absolute
  width: 1px

<<<<<<< HEAD
// Definitions for Google Material Design Icons
// from http://google.github.io/material-design-icons/

@font-face
  font-family: 'Material Icons'
  font-style: normal
  font-weight: 400
  src: local('Material Icons'),
local('MaterialIcons-Regular'),
url('~material-design-icons/iconfont/MaterialIcons-Regular.woff') format('woff')

.material-icons
  font-family: 'Material Icons'
  font-weight: normal
  font-style: normal
  font-size: 24px /* Preferred icon size */
  display: inline-block
  line-height: 1
  text-transform: none
  letter-spacing: normal
  word-wrap: normal
  white-space: nowrap
  direction: ltr

  /* Support for all WebKit browsers. */
  -webkit-font-smoothing: antialiased
  /* Support for Safari and Chrome. */
  text-rendering: optimizeLegibility

  /* Support for Firefox. */
  -moz-osx-font-smoothing: grayscale

  /* Support for IE. */
  font-feature-settings: 'liga'
=======
.core-text-alert
  color: $core-text-error

.core-text-annotation
  color: $core-text-annotation
>>>>>>> aae33bc4

/*
  helper classes to add padding to grid elements
  (set globally in core-base.vue)
*/
.gutter-16 [class *= 'pure-u']
  padding: 8px
.gutter-24 [class *= 'pure-u']
  padding: 12px

/* Button reset for consistency. */
button
  background: none
  border: none
  display: inline-block
  cursor: pointer
  outline: none
  overflow: hidden
  text-align: center
  text-decoration: none
  user-select: none
  white-space: nowrap

  &::-moz-focus-inner
    border: none

.rtl-icon
  transform: scaleX(-1)

// @stylint off

// For fullscreen
.normalize-fullscreen
  width: 100% !important
  height: 100% !important
  min-height: inherit !important
  max-height: inherit !important

.mimic-fullscreen
  position: fixed !important
  top: 0 !important
  right: 0 !important
  bottom: 0 !important
  left: 0 !important
  z-index: 24 !important
  max-width: 100% !important
  max-height: 100% !important
  width: 100% !important
  height: 100% !important
  background-color: black
  // @stylint on

// TODO: move these inside scoped styles in own wrapper components
.ui-icon-button, .ui-icon
  svg
    vertical-align: middle<|MERGE_RESOLUTION|>--- conflicted
+++ resolved
@@ -74,7 +74,6 @@
   position: absolute
   width: 1px
 
-<<<<<<< HEAD
 // Definitions for Google Material Design Icons
 // from http://google.github.io/material-design-icons/
 
@@ -109,13 +108,6 @@
 
   /* Support for IE. */
   font-feature-settings: 'liga'
-=======
-.core-text-alert
-  color: $core-text-error
-
-.core-text-annotation
-  color: $core-text-annotation
->>>>>>> aae33bc4
 
 /*
   helper classes to add padding to grid elements
