import VueRouter from 'vue-router';

import Vue from 'vue';

Vue.use(VueRouter);

/** Wrapper around Vue Router.
 *  Implements URL mapping to functions rather than Vue components.
 */
class Router {
  /**
   * Create a Router instance.
   */
  constructor() {
    this._vueRouter = undefined;
    this._actions = {};
  }

  _hook(toRoute, fromRoute, next) {
    if (this._actions[toRoute.name]) {
      this._actions[toRoute.name](toRoute, fromRoute);
    }
    if (next) {
      next();
    }
  }

<<<<<<< HEAD
  init(routes, routerOptions = {}) {
    routes.forEach((route) => {
=======
  init(routes) {
    routes.forEach(route => {
>>>>>>> b04183ef
      if (route.handler) {
        // route.component = {};
        this._actions[route.name] = route.handler;
        delete route.handler;
      }
    });
    this._vueRouter = new VueRouter(Object.assign({ routes }, routerOptions));
    this._vueRouter.beforeEach(this._hook.bind(this));
    return this.getInstance();
  }

  getInstance(options) {
    return this._vueRouter;
  }
}

const router = new Router();

export { router as default };<|MERGE_RESOLUTION|>--- conflicted
+++ resolved
@@ -25,20 +25,16 @@
     }
   }
 
-<<<<<<< HEAD
-  init(routes, routerOptions = {}) {
-    routes.forEach((route) => {
-=======
+
   init(routes) {
     routes.forEach(route => {
->>>>>>> b04183ef
       if (route.handler) {
         // route.component = {};
         this._actions[route.name] = route.handler;
         delete route.handler;
       }
     });
-    this._vueRouter = new VueRouter(Object.assign({ routes }, routerOptions));
+    this._vueRouter = new VueRouter(Object.assign({ routes }));
     this._vueRouter.beforeEach(this._hook.bind(this));
     return this.getInstance();
   }
