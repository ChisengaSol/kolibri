--- conflicted
+++ resolved
@@ -3,10 +3,7 @@
 
 from django.core.management import call_command
 from django.test import TestCase
-<<<<<<< HEAD
-=======
-from django.test.utils import override_settings
->>>>>>> 5c347777
+
 from mock import call
 from mock import patch
 
