# -*- coding: utf-8 -*-
"""
Most of the api endpoints here use django_rest_framework to expose the content app APIs,
except some set methods that do not return anything.
"""
import ast

from django.conf.urls import include, url
from django.db.models import Q
from kolibri.content import api, models, serializers
from kolibri.content.content_db_router import using_content_database
from rest_framework import filters, viewsets
from rest_framework.decorators import detail_route
from rest_framework.response import Response
from rest_framework_nested import routers


class ChannelMetadataViewSet(viewsets.ViewSet):
    lookup_field = 'channel_id'

    def list(self, request, channel_pk=None):
        with using_content_database("default"):
            channels = serializers.ChannelMetadataSerializer(models.ChannelMetadata.objects.all(), context={'request': request}, many=True).data
            return Response(channels)

    def retrieve(self, request, pk=None, channel_id=None):
        with using_content_database("default"):
            channel = serializers.ChannelMetadataSerializer(models.ChannelMetadata.objects.get(channel_id=channel_id), context={'request': request}).data
            return Response(channel)


class ContentNodeFilter(filters.FilterSet):
    search = filters.django_filters.MethodFilter(action='title_description_filter')

    def __init__(self, *args, **kwargs):
        super(ContentNodeFilter, self).__init__(*args, **kwargs)
        self.filters['parent'].field.queryset = self.queryset

    class Meta:
        model = models.ContentNode
        fields = ['parent']

    def title_description_filter(self, queryset, value):
        return queryset.filter(
            Q(title__icontains=value) | Q(description__icontains=value)
        )


class ContentNodeViewset(viewsets.ViewSet):
    lookup_field = 'pk'

    def list(self, request, channelmetadata_channel_id=None):
        with using_content_database(channelmetadata_channel_id):
            filtered = ContentNodeFilter(request.GET, queryset=models.ContentNode.objects.all())
            context = {'request': request, 'channel_id': channelmetadata_channel_id}
            contents = serializers.ContentNodeSerializer(filtered, context=context, many=True).data
            return Response(contents)

<<<<<<< HEAD
    def retrieve(self, request, content_id=None, channelmetadata_channel_id=None):
        with using_content_database(channelmetadata_channel_id):
            context = {'request': request, 'channel_id': channelmetadata_channel_id}
            content = serializers.ContentNodeSerializer(
                models.ContentNode.objects.get(content_id=content_id), context=context
            ).data
            return Response(content)
=======
    def retrieve(self, request, pk=None, channelmetadata_channel_id=None):
        skip_preload = []
        if request.method == 'GET' and 'skip' in request.GET:
            skip_preload = ast.literal_eval(request.GET['skip'])
        context = {'request': request, 'channel_id': channelmetadata_channel_id, 'skip_preload': skip_preload}
        content = serializers.ContentNodeSerializer(
            models.ContentNode.objects.using(channelmetadata_channel_id).get(pk=pk), context=context
        ).data
        return Response(content)
>>>>>>> 39cd1a25

    @detail_route()
    def ancestor_topics(self, request, channelmetadata_channel_id, *args, **kwargs):
        """
        endpoint for content api method
        get_ancestor_topics(channel_id=None, content=None, **kwargs)
        """
<<<<<<< HEAD
        with using_content_database(channelmetadata_channel_id):
            context = {'request': request, 'channel_id': channelmetadata_channel_id}
            data = serializers.ContentNodeSerializer(
                api.get_ancestor_topics(channel_id=channelmetadata_channel_id, content=self.kwargs['content_id']), context=context, many=True
            ).data
            return Response(data)
=======
        context = {'request': request, 'channel_id': channelmetadata_channel_id}
        data = serializers.ContentNodeSerializer(
            api.get_ancestor_topics(channel_id=channelmetadata_channel_id, content=self.kwargs['pk']), context=context, many=True
        ).data
        return Response(data)
>>>>>>> 39cd1a25

    @detail_route()
    def immediate_children(self, request, channelmetadata_channel_id, *args, **kwargs):
        """
        endpoint for content api method
        immediate_children(channel_id=None, content=None, **kwargs)
        """
<<<<<<< HEAD
        with using_content_database(channelmetadata_channel_id):
            context = {'request': request, 'channel_id': channelmetadata_channel_id}
            data = serializers.ContentNodeSerializer(
                api.immediate_children(channel_id=channelmetadata_channel_id, content=self.kwargs['content_id']), context=context, many=True
            ).data
            return Response(data)
=======
        context = {'request': request, 'channel_id': channelmetadata_channel_id}
        data = serializers.ContentNodeSerializer(
            api.immediate_children(channel_id=channelmetadata_channel_id, content=self.kwargs['pk']), context=context, many=True
        ).data
        return Response(data)
>>>>>>> 39cd1a25

    @detail_route()
    def leaves(self, request, channelmetadata_channel_id, *args, **kwargs):
        """
        endpoint for content api method
        leaves(channel_id=None, content=None, **kwargs)
        """
<<<<<<< HEAD
        with using_content_database(channelmetadata_channel_id):
            context = {'request': request, 'channel_id': channelmetadata_channel_id}
            data = serializers.ContentNodeSerializer(
                api.leaves(channel_id=channelmetadata_channel_id, content=self.kwargs['content_id']), context=context, many=True
            ).data
            return Response(data)
=======
        context = {'request': request, 'channel_id': channelmetadata_channel_id}
        data = serializers.ContentNodeSerializer(
            api.leaves(channel_id=channelmetadata_channel_id, content=self.kwargs['pk']), context=context, many=True
        ).data
        return Response(data)
>>>>>>> 39cd1a25

    @detail_route()
    def all_prerequisites(self, request, channelmetadata_channel_id, *args, **kwargs):
        """
        endpoint for content api method
        get_all_prerequisites(channel_id=None, content=None, **kwargs)
        """
<<<<<<< HEAD
        with using_content_database(channelmetadata_channel_id):
            context = {'request': request, 'channel_id': channelmetadata_channel_id}
            data = serializers.ContentNodeSerializer(
                api.get_all_prerequisites(channel_id=channelmetadata_channel_id, content=self.kwargs['content_id']), context=context, many=True
            ).data
            return Response(data)
=======
        context = {'request': request, 'channel_id': channelmetadata_channel_id}
        data = serializers.ContentNodeSerializer(
            api.get_all_prerequisites(channel_id=channelmetadata_channel_id, content=self.kwargs['pk']), context=context, many=True
        ).data
        return Response(data)
>>>>>>> 39cd1a25

    @detail_route()
    def all_related(self, request, channelmetadata_channel_id, *args, **kwargs):
        """
        endpoint for content api method
        get_all_related(channel_id=None, content=None, **kwargs)
        """
<<<<<<< HEAD
        with using_content_database(channelmetadata_channel_id):
            context = {'request': request, 'channel_id': channelmetadata_channel_id}
            data = serializers.ContentNodeSerializer(
                api.get_all_related(channel_id=channelmetadata_channel_id, content=self.kwargs['content_id']), context=context, many=True
            ).data
            return Response(data)
=======
        context = {'request': request, 'channel_id': channelmetadata_channel_id}
        data = serializers.ContentNodeSerializer(
            api.get_all_related(channel_id=channelmetadata_channel_id, content=self.kwargs['pk']), context=context, many=True
        ).data
        return Response(data)
>>>>>>> 39cd1a25

    @detail_route()
    def missing_files(self, request, channelmetadata_channel_id, *args, **kwargs):
        """
        endpoint for content api method
        get_missing_files(channel_id=None, content=None, **kwargs)
        """
<<<<<<< HEAD
        with using_content_database(channelmetadata_channel_id):
            context = {'request': request, 'channel_id': channelmetadata_channel_id}
            data = serializers.FileSerializer(
                api.get_missing_files(channel_id=channelmetadata_channel_id, content=self.kwargs['content_id']), context=context, many=True
            ).data
            return Response(data)

=======
        context = {'request': request, 'channel_id': channelmetadata_channel_id}
        data = serializers.FileSerializer(
            api.get_missing_files(channel_id=channelmetadata_channel_id, content=self.kwargs['pk']), context=context, many=True
        ).data
        return Response(data)
>>>>>>> 39cd1a25

class FileViewset(viewsets.ViewSet):
    def list(self, request, channelmetadata_channel_id=None):
        with using_content_database(channelmetadata_channel_id):
            context = {'request': request, 'channel_id': channelmetadata_channel_id}
            files = serializers.FileSerializer(models.File.objects.all(), context=context, many=True).data
            return Response(files)

    def retrieve(self, request, pk=None, channelmetadata_channel_id=None):
        with using_content_database(channelmetadata_channel_id):
            context = {'request': request, 'channel_id': channelmetadata_channel_id}
            file = serializers.FileSerializer(
                models.File.objects.get(pk=pk), context=context
            ).data
            return Response(file)


router = routers.SimpleRouter()
router.register(r'api/content', ChannelMetadataViewSet, base_name='channelmetadata')

channel_router = routers.NestedSimpleRouter(router, r'api/content', lookup='channelmetadata')
channel_router.register(r'contentnode', ContentNodeViewset, base_name='contentnode')
channel_router.register(r'file', FileViewset, base_name='file')


urlpatterns = [
    url(r'^', include(router.urls)),
    url(r'^', include(channel_router.urls)),
]<|MERGE_RESOLUTION|>--- conflicted
+++ resolved
@@ -56,25 +56,16 @@
             contents = serializers.ContentNodeSerializer(filtered, context=context, many=True).data
             return Response(contents)
 
-<<<<<<< HEAD
-    def retrieve(self, request, content_id=None, channelmetadata_channel_id=None):
-        with using_content_database(channelmetadata_channel_id):
-            context = {'request': request, 'channel_id': channelmetadata_channel_id}
-            content = serializers.ContentNodeSerializer(
-                models.ContentNode.objects.get(content_id=content_id), context=context
-            ).data
-            return Response(content)
-=======
     def retrieve(self, request, pk=None, channelmetadata_channel_id=None):
         skip_preload = []
         if request.method == 'GET' and 'skip' in request.GET:
             skip_preload = ast.literal_eval(request.GET['skip'])
-        context = {'request': request, 'channel_id': channelmetadata_channel_id, 'skip_preload': skip_preload}
-        content = serializers.ContentNodeSerializer(
-            models.ContentNode.objects.using(channelmetadata_channel_id).get(pk=pk), context=context
-        ).data
-        return Response(content)
->>>>>>> 39cd1a25
+        with using_content_database(channelmetadata_channel_id):
+            context = {'request': request, 'channel_id': channelmetadata_channel_id, 'skip_preload': skip_preload}
+            content = serializers.ContentNodeSerializer(
+                models.ContentNode.objects.get(pk=pk), context=context
+            ).data
+            return Response(content)
 
     @detail_route()
     def ancestor_topics(self, request, channelmetadata_channel_id, *args, **kwargs):
@@ -82,20 +73,12 @@
         endpoint for content api method
         get_ancestor_topics(channel_id=None, content=None, **kwargs)
         """
-<<<<<<< HEAD
         with using_content_database(channelmetadata_channel_id):
             context = {'request': request, 'channel_id': channelmetadata_channel_id}
             data = serializers.ContentNodeSerializer(
-                api.get_ancestor_topics(channel_id=channelmetadata_channel_id, content=self.kwargs['content_id']), context=context, many=True
+                api.get_ancestor_topics(channel_id=channelmetadata_channel_id, content=self.kwargs['pk']), context=context, many=True
             ).data
             return Response(data)
-=======
-        context = {'request': request, 'channel_id': channelmetadata_channel_id}
-        data = serializers.ContentNodeSerializer(
-            api.get_ancestor_topics(channel_id=channelmetadata_channel_id, content=self.kwargs['pk']), context=context, many=True
-        ).data
-        return Response(data)
->>>>>>> 39cd1a25
 
     @detail_route()
     def immediate_children(self, request, channelmetadata_channel_id, *args, **kwargs):
@@ -103,20 +86,12 @@
         endpoint for content api method
         immediate_children(channel_id=None, content=None, **kwargs)
         """
-<<<<<<< HEAD
         with using_content_database(channelmetadata_channel_id):
             context = {'request': request, 'channel_id': channelmetadata_channel_id}
             data = serializers.ContentNodeSerializer(
-                api.immediate_children(channel_id=channelmetadata_channel_id, content=self.kwargs['content_id']), context=context, many=True
+                api.immediate_children(channel_id=channelmetadata_channel_id, content=self.kwargs['pk']), context=context, many=True
             ).data
             return Response(data)
-=======
-        context = {'request': request, 'channel_id': channelmetadata_channel_id}
-        data = serializers.ContentNodeSerializer(
-            api.immediate_children(channel_id=channelmetadata_channel_id, content=self.kwargs['pk']), context=context, many=True
-        ).data
-        return Response(data)
->>>>>>> 39cd1a25
 
     @detail_route()
     def leaves(self, request, channelmetadata_channel_id, *args, **kwargs):
@@ -124,20 +99,12 @@
         endpoint for content api method
         leaves(channel_id=None, content=None, **kwargs)
         """
-<<<<<<< HEAD
         with using_content_database(channelmetadata_channel_id):
             context = {'request': request, 'channel_id': channelmetadata_channel_id}
             data = serializers.ContentNodeSerializer(
-                api.leaves(channel_id=channelmetadata_channel_id, content=self.kwargs['content_id']), context=context, many=True
+                api.leaves(channel_id=channelmetadata_channel_id, content=self.kwargs['pk']), context=context, many=True
             ).data
             return Response(data)
-=======
-        context = {'request': request, 'channel_id': channelmetadata_channel_id}
-        data = serializers.ContentNodeSerializer(
-            api.leaves(channel_id=channelmetadata_channel_id, content=self.kwargs['pk']), context=context, many=True
-        ).data
-        return Response(data)
->>>>>>> 39cd1a25
 
     @detail_route()
     def all_prerequisites(self, request, channelmetadata_channel_id, *args, **kwargs):
@@ -145,20 +112,12 @@
         endpoint for content api method
         get_all_prerequisites(channel_id=None, content=None, **kwargs)
         """
-<<<<<<< HEAD
         with using_content_database(channelmetadata_channel_id):
             context = {'request': request, 'channel_id': channelmetadata_channel_id}
             data = serializers.ContentNodeSerializer(
-                api.get_all_prerequisites(channel_id=channelmetadata_channel_id, content=self.kwargs['content_id']), context=context, many=True
+                api.get_all_prerequisites(channel_id=channelmetadata_channel_id, content=self.kwargs['pk']), context=context, many=True
             ).data
             return Response(data)
-=======
-        context = {'request': request, 'channel_id': channelmetadata_channel_id}
-        data = serializers.ContentNodeSerializer(
-            api.get_all_prerequisites(channel_id=channelmetadata_channel_id, content=self.kwargs['pk']), context=context, many=True
-        ).data
-        return Response(data)
->>>>>>> 39cd1a25
 
     @detail_route()
     def all_related(self, request, channelmetadata_channel_id, *args, **kwargs):
@@ -166,20 +125,12 @@
         endpoint for content api method
         get_all_related(channel_id=None, content=None, **kwargs)
         """
-<<<<<<< HEAD
         with using_content_database(channelmetadata_channel_id):
             context = {'request': request, 'channel_id': channelmetadata_channel_id}
             data = serializers.ContentNodeSerializer(
-                api.get_all_related(channel_id=channelmetadata_channel_id, content=self.kwargs['content_id']), context=context, many=True
+                api.get_all_related(channel_id=channelmetadata_channel_id, content=self.kwargs['pk']), context=context, many=True
             ).data
             return Response(data)
-=======
-        context = {'request': request, 'channel_id': channelmetadata_channel_id}
-        data = serializers.ContentNodeSerializer(
-            api.get_all_related(channel_id=channelmetadata_channel_id, content=self.kwargs['pk']), context=context, many=True
-        ).data
-        return Response(data)
->>>>>>> 39cd1a25
 
     @detail_route()
     def missing_files(self, request, channelmetadata_channel_id, *args, **kwargs):
@@ -187,21 +138,13 @@
         endpoint for content api method
         get_missing_files(channel_id=None, content=None, **kwargs)
         """
-<<<<<<< HEAD
         with using_content_database(channelmetadata_channel_id):
             context = {'request': request, 'channel_id': channelmetadata_channel_id}
             data = serializers.FileSerializer(
-                api.get_missing_files(channel_id=channelmetadata_channel_id, content=self.kwargs['content_id']), context=context, many=True
+                api.get_missing_files(channel_id=channelmetadata_channel_id, content=self.kwargs['pk']), context=context, many=True
             ).data
             return Response(data)
 
-=======
-        context = {'request': request, 'channel_id': channelmetadata_channel_id}
-        data = serializers.FileSerializer(
-            api.get_missing_files(channel_id=channelmetadata_channel_id, content=self.kwargs['pk']), context=context, many=True
-        ).data
-        return Response(data)
->>>>>>> 39cd1a25
 
 class FileViewset(viewsets.ViewSet):
     def list(self, request, channelmetadata_channel_id=None):
