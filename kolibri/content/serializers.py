--- conflicted
+++ resolved
@@ -120,10 +120,7 @@
         # so, first get a queryset from the Manager if needed
         data = data.all() if isinstance(data, Manager) else data
 
-<<<<<<< HEAD
-=======
         # initialize cache key
->>>>>>> bdefe698
         cache_key = None
 
         # ensure that we are filtering by the parent only
