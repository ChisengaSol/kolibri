--- conflicted
+++ resolved
@@ -3,7 +3,9 @@
   <component-style-guide
       class="button-style-guide"
       :codeExamplesTemplate="codeExamplesTemplate"
-      :api="api">
+      :api="api"
+      :requirePath="requirePath"
+    >
 
     <h1 slot="title">Buttons</h1>
     <p slot="summary">
@@ -138,19 +140,8 @@
         <li>Right aligned on modals</li>
         <li>Top right for major creation actions</li>
       </ul>
-<<<<<<< HEAD
     </div>
   </component-style-guide>
-=======
-
-    <h2 id="code-examples">Examples and Code</h2>
-    <vuep class="code-examples" :template="codeExamplesTemplate"></vuep>
-
-    <h2 id="api">API</h2>
-    <component-api :api="api" :requirePath="requirePath"></component-api>
-
-  </div>
->>>>>>> 834b7490
 
 </template>
 
@@ -209,20 +200,12 @@
 
   module.exports = {
     components: {
-<<<<<<< HEAD
       'component-style-guide': require('../../shell/component-style-guide'),
-=======
-      'component-api': require('../../shell/component_api'),
-      'table-of-contents': require('../../shell/table-of-contents'),
->>>>>>> 834b7490
     },
     data: () => ({
       codeExamplesTemplate,
       api: require('!vue-doc!keen-ui/src/UiButton'), // eslint-disable-line
-<<<<<<< HEAD
-=======
-      requirePath: 'keen-ui/src/UiButton'
->>>>>>> 834b7490
+      requirePath: 'keen-ui/src/UiButton',
     })
   };
 
