--- conflicted
+++ resolved
@@ -34,11 +34,8 @@
       v-el:audio
       @timeupdate="updateDummyTime"
       @loadedmetadata="setTotalTime"
-<<<<<<< HEAD
       @ended="endPlay"
       @seeking="recordProgress"
-=======
->>>>>>> 5eaeef2c
       :src="defaultFile.storage_url"
     ></audio>
   </div>
@@ -63,11 +60,8 @@
       // rawTime, because at the time of getter initialization for the computed property,
       // the DOM does not exist, so the above object path is undefined, which causes problems.
       dummyTime: 0,
-<<<<<<< HEAD
       progressStartingPoint: 0,
       lastUpdateTime: 0,
-=======
->>>>>>> 5eaeef2c
     }),
 
     computed: {
@@ -105,7 +99,6 @@
           this.$els.audio.currentTime = value;
         },
       },
-<<<<<<< HEAD
     },
 
     beforeDestroy() {
@@ -115,8 +108,6 @@
 
     ready() {
       this.initContentSession();
-=======
->>>>>>> 5eaeef2c
     },
 
     methods: {
@@ -142,7 +133,6 @@
         }
       },
 
-<<<<<<< HEAD
       endPlay() {
         this.pause();
       },
@@ -153,10 +143,6 @@
           this.recordProgress();
           this.lastUpdateTime = this.dummyTime;
         }
-=======
-      updateDummyTime() {
-        this.dummyTime = this.$els.audio.currentTime;
->>>>>>> 5eaeef2c
       },
 
       setTotalTime() {
