<template>

  <div id="audio-wrapper">
    <h3 class="progress-percent">
      <i class="progress-saving" v-if="saving">Saving Progress...&nbsp;</i>
      {{ progress }}%
    </h3>
    <div id="play-and-time">
      <button
        @click="togglePlay"
        class="play-button"
        :class="{ 'is-play': isPlay, 'is-pause': isPause }"
      ></button>
      <div id="current-time">
        {{ currentMinutes }} : {{ formattedCurrentSec }}
      </div>
      <input
        v-el:timebar
        class="timeline"
        type="range" min="0" value="0"
        :max="max"
        v-model="rawTime">
      <div id="total-time">
        {{ totalMinutes }} : {{ formattedTotalSec }}
      </div>
    </div>
    <div>
      <button class="audio-button" @click="replay">Replay</button>
      <button class="audio-button" @click="minus20">- 20s</button>
      <button class="audio-button" @click="plus20">+ 20s</button>
    </div>
    <audio
      id="audio"
      v-el:audio
      @timeupdate="updateDummyTime"
      @loadedmetadata="setTotalTime"
      @ended="endPlay"
      @seeking="recordProgress"
      :src="defaultFile.storage_url"
    ></audio>
  </div>

</template>


<script>

  require('html5media/dist/api/1.1.8/html5media');
  module.exports = {

    props: [
      'defaultFile',
    ],

    data: () => ({
      isPlay: true,
      isPause: false,
      max: 0,
      // This data attribute is required, as we cannot use this.$els.audio in our getter for
      // rawTime, because at the time of getter initialization for the computed property,
      // the DOM does not exist, so the above object path is undefined, which causes problems.
      dummyTime: 0,
      progressStartingPoint: 0,
    }),

    computed: {
      totalMinutes() {
        return Math.floor(this.max / 60);
      },

      totalSeconds() {
        return Math.floor(this.max % 60);
      },

      currentSeconds() {
        return Math.floor(this.rawTime % 60);
      },

      currentMinutes() {
        return Math.floor(this.rawTime / 60);
      },

      formattedCurrentSec() {
        return this.formatTime(this.currentSeconds);
      },

      formattedTotalSec() {
        return this.formatTime(this.totalSeconds);
      },
      rawTime: {
        cache: false,
        get() {
          return this.dummyTime;
        },
        set(value) {
          // Set the actual time here and let the updateDummyTime method take care of updating
          // based on the change event happening here on the currentTime.
          this.$els.audio.currentTime = value;
        },
      },
    },

    beforeDestroy() {
      this.recordProgress();
      this.stopTrackingProgress();
    },

    ready() {
      this.initContentSession();
    },

    methods: {
      play() {
        this.$els.audio.play();
        this.isPlay = false;
        this.isPause = true;
        this.startTrackingProgress();
      },

      pause() {
        this.$els.audio.pause();
        this.isPlay = true;
        this.isPause = false;
        this.stopTrackingProgress();
      },

      togglePlay() {
        if (this.$els.audio.paused) {
          this.play();
        } else {
          this.pause();
        }
      },

      endPlay() {
        this.pause();
      },

      updateDummyTime() {
        this.dummyTime = this.$els.audio.currentTime;
        this.recordProgress();
      },

      setTotalTime() {
        this.max = this.$els.audio.duration;
      },

      /* Adds '0' before seconds (e.g. 1:05 instead of 1:5) */
      formatTime(sec) {
        if (sec < 10) {
          return `0${sec}`;
        }
        return sec;
      },

      replay() {
        this.rawTime = 0;
        this.play();
      },

      plus20() {
        const sum = this.rawTime + 20;
        /* Pauses audio at end if +20s goes over the audio duration */
        if (sum > this.$els.audio.duration) {
          this.rawTime = this.$els.audio.duration;
          this.pause();
          return;
        }
        this.rawTime = sum;
      },

      minus20() {
        let sum = this.rawTime - 20;
        /* Makes sure minimum time is 0 after -20s */
        if (sum < 0) {
          sum = 0;
        }
        this.rawTime = sum;
      },

      recordProgress() {
        this.updateProgress((this.dummyTime - this.progressStartingPoint) / Math.floor(this.max));
        this.progressStartingPoint = this.$els.audio.currentTime;
      },
    },
    vuex: {
      actions: require('learn-actions'),
      getters: {
        progress: (state) => state.pageState.logging.summary.display_progress,
        saving: (state) => state.pageState.logging.summary.pending_save,
      },
    },

  };

</script>


<style lang="stylus" scoped>

  @require '~core-theme.styl'

  #audio-wrapper
    margin: 8% 5%
    min-width: 500px
    height: 100%

  .play-button
    margin-right: 2%
    background: none
    width: 44px
    height: 50px
    border: none
    border-radius: 0

  .audio-button
    margin: 5% 2% 0 0
    padding: 10px 15px
<<<<<<< HEAD
    color: $core-action-normal
    border-radius: 4px

  .play-button, .audio-button
=======

  .play-button
>>>>>>> bc4602c3
    &:active
      outline: none
    &:focus
      outline: 1px solid $core-action-normal

  #current-time, #total-time
    display: inline-block
    font-size: 20px
    margin: 1%

  // hacky solution for CSS differences between Chrome and Firefox
  @-moz-document url-prefix()
    #current-time, #total-time
      top: 0

  .is-play
    background: url('./play.svg') no-repeat

  .is-pause
    background: url('./pause.svg') no-repeat

  .timeline
    background: transparent

  input[type=range]
    -webkit-appearance: none
    width: 60%
    -ms-transform: translateY(11px) // position: relative does not work on IE

  input[type=range]:focus, input[type=range]::-moz-focus-outer
    outline: none
    border: none

  /* Chrome, Safari, Opera **********/
  input[type=range]::-webkit-slider-runnable-track
    display: inline-block
    background: lightgray
    border-radius: 15px
    height: 15px
    animate: 0.2s

  input[type=range]::-webkit-slider-thumb
    -webkit-appearance: none
    width: 40px
    height: 40px
    border-radius: 50%
    background: $core-action-normal
    position: relative
    bottom: 12px

  /* Firefox ***********/
  input[type=range]::-moz-range-track
    display: inline-block
    background: lightgray
    border-radius: 15px
    height: 15px
    animate: 0.2s

  input[type=range]::-moz-range-thumb
    width: 40px
    height: 40px
    border-radius: 50%
    background: $core-action-normal
    border: none

  /* IE/Edge **********/
  input[type=range]::-ms-track
    border: 8px solid transparent
    background: transparent
    color: transparent
    height: 20px

  input[type=range]::-ms-thumb
    border: none
    height: 25px
    width: 25px
    border-radius: 50%
    background: $core-action-normal

  input[type=range]::-ms-fill-upper, input[type=range]::-ms-fill-lower
    background: lightgray // overrides IE default background colors of range slider

  /* hides popup label on slider */
  input[type=range]::-ms-tooltip
    display: none

  .progress-percent
    text-align:right
    .progress-saving
      font-size:10pt

</style><|MERGE_RESOLUTION|>--- conflicted
+++ resolved
@@ -216,15 +216,8 @@
   .audio-button
     margin: 5% 2% 0 0
     padding: 10px 15px
-<<<<<<< HEAD
-    color: $core-action-normal
-    border-radius: 4px
-
-  .play-button, .audio-button
-=======
 
   .play-button
->>>>>>> bc4602c3
     &:active
       outline: none
     &:focus
