<template>

  <div
<<<<<<< HEAD
    ref="container"
    class="container"
    :class="{ 'container-mimic-fullscreen': mimicFullscreen }">

    <k-button
      v-if="supportsPDFs"
      class="btn"
=======
    ref="docViewer"
    class="doc-viewer"
    :style="minViewerHeight"
    :class="{ 'doc-viewer-mimic-fullscreen': mimicFullscreen }">

    <icon-button
      class="doc-viewer-controls button-fullscreen"
      aria-controls="pdf-container"
>>>>>>> e1b72fce
      :text="isFullscreen ? $tr('exitFullscreen') : $tr('enterFullscreen')"
      :primary="true"
      @click="toggleFullscreen"
<<<<<<< HEAD
    />

    <template v-else>
      <p role="alert">
        {{ $tr('pdfCompatibilityError') }}
      </p>
      <a :href="pdfURL">
        {{ $tr('pdfDownloadLink')}}
      </a>
    </template>

    <div ref="pdfcontainer" class="pdfcontainer"></div>

=======
      :primary="true">
      <mat-svg v-if="isFullscreen" class="icon" category="navigation" name="fullscreen_exit"/>
      <mat-svg v-else class="icon" category="navigation" name="fullscreen"/>
    </icon-button>

    <ui-icon-button
      class="doc-viewer-controls button-zoom-in"
      :class="{'short-display': shortDisplay}"
      aria-controls="pdf-container"
      icon="add"
      size="large"
      @click="zoomIn"/>
    <ui-icon-button
      class="doc-viewer-controls button-zoom-out"
      :class="{'short-display': shortDisplay}"
      aria-controls="pdf-container"
      icon="remove"
      size="large"
      @click="zoomOut"/>

    <div ref="pdfContainer" id="pdf-container" @scroll="checkPages">
      <progress-bar v-if="documentLoading" class="progress-bar" :show-percentage="true" :progress="progress"/>
      <page-component
        class="pdf-page-container"
        v-for="(page, index) in pdfPages"
        :key="index"
        :ref="pageRef(index + 1)"
        :pdfPage="page"
        :defaultHeight="pageHeight"
        :defaultWidth="pageWidth"
        :scale="scale"
        :pageNum="index + 1"/>
    </div>
>>>>>>> e1b72fce
  </div>

</template>


<script>

  import PDFJSLib from 'pdfjs-dist';
  import ScreenFull from 'screenfull';
<<<<<<< HEAD
  import kButton from 'kolibri.coreVue.components.kButton';

  const pdfObjectOptions = {
    fallbackLink: false,
  };

  export default {
    $trs: {
      pdfCompatibilityError: 'Unable to display the document',
      pdfDownloadLink: 'Download the PDF file',
      exitFullscreen: 'Exit fullscreen',
      enterFullscreen: 'Enter fullscreen',
    },
    name: 'pdfRender',
    components: { kButton },
=======
  import iconButton from 'kolibri.coreVue.components.iconButton';
  import progressBar from 'kolibri.coreVue.components.progressBar';
  import uiIconButton from 'keen-ui/src/UiIconButton';
  import responsiveElement from 'kolibri.coreVue.mixins.responsiveElement';
  import responsiveWindow from 'kolibri.coreVue.mixins.responsiveWindow';
  import { sessionTimeSpent } from 'kolibri.coreVue.vuex.getters';
  import { debounce, throttle } from 'lodash';
  import pageComponent from './pageComponent';

  // Source from which PDFJS loads its service worker, this is based on the __publicPath
  // global that is defined in the Kolibri webpack pipeline, and the additional entry in the PDF renderer's
  // own webpack config
  PDFJSLib.PDFJS.workerSrc = `${__publicPath}pdfJSWorker-${__version}.js`;

  // Number of pages before and after current visible to keep rendered
  const pageDisplayWindow = 1;
  // How often should we respond to changes in scrolling to render new pages?
  const renderDebounceTime = 300;
  // Minimum height of the PDF viewer in pixels
  const minViewerHeight = 400;

  const scaleIncrement = 0.25;

  export default {
    name: 'documentPDFRender',
    mixins: [responsiveWindow, responsiveElement],
    components: {
      iconButton,
      progressBar,
      uiIconButton,
      pageComponent,
    },
>>>>>>> e1b72fce
    props: ['defaultFile'],
    data: () => ({
      isFullscreen: false,
      progress: 0,
      scale: null,
      timeout: null,
      totalPages: null,
      pageHeight: null,
      pageWidth: null,
      pdfPages: [],
    }),
    computed: {
      fullscreenAllowed() {
        return ScreenFull.enabled;
      },
      pdfURL() {
        return this.defaultFile.storage_url;
      },
      mimicFullscreen() {
        return !this.fullscreenAllowed && this.isFullscreen;
      },
      shortDisplay() {
        return this.elSize.height === minViewerHeight;
      },
      minViewerHeight() {
        return `min-height: ${minViewerHeight}px`;
      },
      targetTime() {
        return this.totalPages * 30;
      },
      documentLoading() {
        return this.progress !== 1;
      },
    },
    methods: {
      toggleFullscreen() {
        if (this.fullscreenAllowed) {
          ScreenFull.toggle(this.$refs.docViewer);
        } else {
          this.isFullscreen = !this.isFullscreen;
        }
      },
      zoomIn: throttle(function() {
        this.scale += scaleIncrement;
      }, renderDebounceTime),
      zoomOut: throttle(function() {
        this.scale -= scaleIncrement;
      }, renderDebounceTime),
      getPage(pageNum) {
        return this.pdfDocument.getPage(pageNum);
      },
      showPage(pageNum) {
        if (pageNum <= this.totalPages && pageNum > 0) {
          const pageIndex = pageNum - 1;
          if (!this.pdfPages[pageIndex]) {
            // Only bother getting it if the pdfPage object is not already cached in the array
            // Cache the getPage promise in the array to prevent multiple gets, then replace it with
            // the page once it has been fetched
            this.pdfPages.splice(
              pageIndex,
              1,
              this.getPage(pageNum).then(pdfPage => {
                this.pdfPages.splice(pageIndex, 1, pdfPage);
                this.$refs[this.pageRef(pageNum)][0].active = true;
              })
            );
          } else {
            this.$refs[this.pageRef(pageNum)][0].active = true;
          }
        }
      },
      hidePage(pageNum) {
        if (pageNum <= this.totalPages && pageNum > 0) {
          // Only try to hide possibly existing pages.
          this.$refs[this.pageRef(pageNum)][0].active = false;
        }
      },
      pageRef(index) {
        return `pdfPage-${index}`;
      },
      // debouncing so we're not de/re-render many pages unnecessarily
      checkPages: debounce(function() {
        // Calculate the position of the visible top and the bottom of the pdfContainer
        const top = this.$refs.pdfContainer.scrollTop;
        const bottom = top + this.$refs.pdfContainer.clientHeight;
        // Then work out which pages are visible to the user as a consequence
        // Loop through all pages, show ones that are in the display window, hide ones that aren't
        let cumulativeHeight = 0;
        const pagesToDisplay = [];
        let i, display;
        for (i = 1; i <= this.totalPages; i++) {
          // If the current cumulativeHeight (which marks the beginning of this page)
          // is higher than top and less than bottom, then this page
          // should be displayed
          display = false;
          const pageHeight = this.$refs[this.pageRef(i)][0].pageHeight;
          // Top of page is in the middle of the viewport
          if (cumulativeHeight >= top && cumulativeHeight <= bottom) {
            display = true;
          }
          // Page top and bottom wrap the viewport
          if (cumulativeHeight <= top && cumulativeHeight + pageHeight >= bottom) {
            display = true;
          }
          cumulativeHeight += pageHeight;
          // Bottom of page is in the middle of the viewport
          if (cumulativeHeight >= top && cumulativeHeight <= bottom) {
            display = true;
          }
          pagesToDisplay.push(display);
        }
        for (i = 1; i <= this.totalPages; i++) {
          // Render pages conditionally on pagesToDisplay, taking into account the display window
          if (
            pagesToDisplay
              .slice(
                Math.max(0, i - 1 - pageDisplayWindow),
                Math.min(pagesToDisplay.length, i - 1 + pageDisplayWindow)
              )
              .some(trueOrFalse => trueOrFalse)
          ) {
            this.showPage(i);
          } else {
            this.hidePage(i);
          }
        }
      }, renderDebounceTime),
    },
    watch: {
      scrollPos: 'checkPages',
      scale(newScale, oldScale) {
        // Listen to changes in scale, as we have to rerender every visible page if it changes.
        const noChange = newScale === oldScale;
        const firstChange = oldScale === null;

        if (!noChange && !firstChange) {
          // remove all rendered/rendering pages
          Object.keys(this.pdfPages).forEach(pageNum => {
            this.hidePage(Number(pageNum));
          });
        }
        // find and re-render necessary pages
        this.checkPages();
      },
    },
    created() {
      if (this.fullscreenAllowed) {
        ScreenFull.onchange(() => {
          this.isFullscreen = ScreenFull.isFullscreen;
        });
      }

      const loadPdfPromise = PDFJSLib.getDocument(this.defaultFile.storage_url);

      // pass callback to update loading bar
      loadPdfPromise.onProgress = loadingProgress => {
        this.progress = loadingProgress.loaded / loadingProgress.total;
      };

      this.prepComponentData = loadPdfPromise.then(pdfDocument => {
        // Get initial info from the loaded pdf document
        this.pdfDocument = pdfDocument;
        this.totalPages = pdfDocument.numPages;
        // Set pdfPages to an array of length total pages
        this.pdfPages = Array(this.totalPages);

        return this.getPage(1).then(firstPage => {
          const pageMargin = 5;
          const pdfPageWidth = firstPage.view[2];
          const isDesktop = this.windowSize.breakpoint >= 5;

          if (isDesktop) {
            // if desktop, use default page's default scale size
            this.scale = 1;
          } else {
            // if anything else, use max width
            this.scale = (this.elSize.width - 2 * pageMargin) / pdfPageWidth;
          }

          // set default height and width properties, used in checkPages
          const initialViewport = firstPage.getViewport(this.scale);
          this.pageHeight = initialViewport.height;
          this.pageWidth = initialViewport.width;
          // Set the firstPage into the pdfPages object so that we do not refetch the page
          // from PDFJS when we do our initial render
          this.pdfPages.splice(0, 1, firstPage);
        });
      });
    },
    mounted() {
<<<<<<< HEAD
      PDFobject.embed(this.pdfURL, this.$refs.pdfcontainer, pdfObjectOptions);
      this.$emit('startTracking');
=======
      // Retrieve the document and its corresponding object
      this.prepComponentData.then(() => {
        this.$emit('startTracking');
        this.checkPages();
      });

      // progress tracking
>>>>>>> e1b72fce
      const self = this;
      this.timeout = setTimeout(() => {
        self.$emit('updateProgress', self.sessionTimeSpent / self.targetTime);
      }, 30000);
    },
    beforeDestroy() {
      if (this.timeout) {
        clearTimeout(this.timeout);
      }
      this.pdfDocument.cleanup();
      this.pdfDocument.destroy();
      this.$emit('stopTracking');
    },
<<<<<<< HEAD
=======
    $trNameSpace: 'pdfRenderer',
    $trs: {
      exitFullscreen: 'Exit fullscreen',
      enterFullscreen: 'Enter fullscreen',
    },
    vuex: {
      getters: {
        sessionTimeSpent,
      },
    },
>>>>>>> e1b72fce
  };

</script>


<style lang="stylus" scoped>

  @require '~kolibri.styles.definitions'

  $keen-button-height = 48px
  $fullscreen-button-height = 36px
  // Defined here and in pdfPage.vue
  $page-padding = 5px

  .doc-viewer
    position: relative
    height: 100vh
    max-height: calc(100vh - 20em)
    width: 90%
    margin-left: auto
    margin-right: auto

    &:fullscreen
      width: 100%
      height: 100%
      min-height: inherit
      max-height: inherit

    &-mimic-fullscreen
      position: fixed
      top: 0
      right: 0
      bottom: 0
      left: 0
      z-index: 24
      max-width: 100%
      max-height: 100%
      width: 100%
      height: 100%

    &-controls
      position: absolute

  #pdf-container
    height: 100%
    overflow-y: scroll
    text-align: center
    background-color: $core-text-default

    // prevents a never-visible spot underneath the fullscreen button
    padding-top: $fullscreen-button-height + $page-padding

  .doc-viewer-controls
    z-index: 6 // material spec - snackbar and FAB

  .button
    &-fullscreen
      transform: translateX(-50%)
      left: 50%
      top: $page-padding

    &-zoom
      &-in, &-out
        right: ($keen-button-height / 2)
      &-in
        bottom: $keen-button-height * 2.5
      &-out
        bottom: $keen-button-height

      // Align to top when there's a chance bottom-aligned controls are below the fold
      &-in.short-display
        top: $keen-button-height
      &-out.short-display
        top: $keen-button-height * 2.5


  .progress-bar
    top: 50%
    margin: 0 auto
    max-width: 200px

</style><|MERGE_RESOLUTION|>--- conflicted
+++ resolved
@@ -1,46 +1,20 @@
 <template>
 
   <div
-<<<<<<< HEAD
-    ref="container"
-    class="container"
-    :class="{ 'container-mimic-fullscreen': mimicFullscreen }">
-
-    <k-button
-      v-if="supportsPDFs"
-      class="btn"
-=======
     ref="docViewer"
     class="doc-viewer"
     :style="minViewerHeight"
-    :class="{ 'doc-viewer-mimic-fullscreen': mimicFullscreen }">
-
-    <icon-button
-      class="doc-viewer-controls button-fullscreen"
+    :class="{ 'doc-viewer-mimic-fullscreen': mimicFullscreen }"
+    allowfullscreen>
+
+    <k-button
+      v-if="supportsPDFs"
+      class="btn doc-viewer-controls button-fullscreen"
       aria-controls="pdf-container"
->>>>>>> e1b72fce
       :text="isFullscreen ? $tr('exitFullscreen') : $tr('enterFullscreen')"
       :primary="true"
       @click="toggleFullscreen"
-<<<<<<< HEAD
     />
-
-    <template v-else>
-      <p role="alert">
-        {{ $tr('pdfCompatibilityError') }}
-      </p>
-      <a :href="pdfURL">
-        {{ $tr('pdfDownloadLink')}}
-      </a>
-    </template>
-
-    <div ref="pdfcontainer" class="pdfcontainer"></div>
-
-=======
-      :primary="true">
-      <mat-svg v-if="isFullscreen" class="icon" category="navigation" name="fullscreen_exit"/>
-      <mat-svg v-else class="icon" category="navigation" name="fullscreen"/>
-    </icon-button>
 
     <ui-icon-button
       class="doc-viewer-controls button-zoom-in"
@@ -70,7 +44,6 @@
         :scale="scale"
         :pageNum="index + 1"/>
     </div>
->>>>>>> e1b72fce
   </div>
 
 </template>
@@ -80,24 +53,7 @@
 
   import PDFJSLib from 'pdfjs-dist';
   import ScreenFull from 'screenfull';
-<<<<<<< HEAD
   import kButton from 'kolibri.coreVue.components.kButton';
-
-  const pdfObjectOptions = {
-    fallbackLink: false,
-  };
-
-  export default {
-    $trs: {
-      pdfCompatibilityError: 'Unable to display the document',
-      pdfDownloadLink: 'Download the PDF file',
-      exitFullscreen: 'Exit fullscreen',
-      enterFullscreen: 'Enter fullscreen',
-    },
-    name: 'pdfRender',
-    components: { kButton },
-=======
-  import iconButton from 'kolibri.coreVue.components.iconButton';
   import progressBar from 'kolibri.coreVue.components.progressBar';
   import uiIconButton from 'keen-ui/src/UiIconButton';
   import responsiveElement from 'kolibri.coreVue.mixins.responsiveElement';
@@ -121,15 +77,14 @@
   const scaleIncrement = 0.25;
 
   export default {
-    name: 'documentPDFRender',
+    name: 'pdfRender',
     mixins: [responsiveWindow, responsiveElement],
     components: {
-      iconButton,
+      kButton,
       progressBar,
       uiIconButton,
       pageComponent,
     },
->>>>>>> e1b72fce
     props: ['defaultFile'],
     data: () => ({
       isFullscreen: false,
@@ -320,10 +275,6 @@
       });
     },
     mounted() {
-<<<<<<< HEAD
-      PDFobject.embed(this.pdfURL, this.$refs.pdfcontainer, pdfObjectOptions);
-      this.$emit('startTracking');
-=======
       // Retrieve the document and its corresponding object
       this.prepComponentData.then(() => {
         this.$emit('startTracking');
@@ -331,7 +282,6 @@
       });
 
       // progress tracking
->>>>>>> e1b72fce
       const self = this;
       this.timeout = setTimeout(() => {
         self.$emit('updateProgress', self.sessionTimeSpent / self.targetTime);
@@ -345,9 +295,6 @@
       this.pdfDocument.destroy();
       this.$emit('stopTracking');
     },
-<<<<<<< HEAD
-=======
-    $trNameSpace: 'pdfRenderer',
     $trs: {
       exitFullscreen: 'Exit fullscreen',
       enterFullscreen: 'Enter fullscreen',
@@ -357,7 +304,6 @@
         sessionTimeSpent,
       },
     },
->>>>>>> e1b72fce
   };
 
 </script>
