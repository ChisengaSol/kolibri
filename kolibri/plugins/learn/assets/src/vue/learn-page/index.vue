--- conflicted
+++ resolved
@@ -1,40 +1,14 @@
 <template>
 
-<<<<<<< HEAD
   <div>
-    <page-header :title='title'>
+    <page-header title='Learn'>
       <svg slot='icon' role="presentation" fill="#996189" height="24" viewbox="0 0 24 24" width="24" xmlns="http://www.w3.org/2000/svg">
         <path d="M10 20v-6h4v6h5v-8h3L12 3 2 12h3v8z"></path>
         <path d="M0 0h24v24H0z" fill="none"></path>
       </svg>
     </page-header>
-
-    <card-grid v-if="contents.length">
-      <content-card
-        v-for="content in contents"
-        :title="content.title"
-        :thumbnail="content.thumbnail"
-        :kind="content.kind"
-        :progress="content.progress"
-        :id="content.id">
-      </content-card>
-    </card-grid>
-
-    <div class='button-wrapper'>
-      <button @click='toggle()' v-if='expanded'>
-        <i class="material-icons">&#xE5CE;</i> Show Less
-      </button>
-      <button class='pure-button' @click='toggle()' v-else>
-        <i class="material-icons">&#xE5CF;</i> <span>Show More</span>
-      </button>
-    </div>
+    <expandable-content-grid :contents="recommendations"></expandable-content-grid>
   </div>
-=======
-  <expandable-content-grid
-    title="Recommended"
-    :contents="recommendations"
-  ></expandable-content-grid>
->>>>>>> fa5f5ff4
 
 </template>
 
@@ -43,30 +17,8 @@
 
   module.exports = {
     components: {
-<<<<<<< HEAD
-      'content-card': require('../content-card'),
       'page-header': require('../page-header'),
-      'card-grid': require('../card-grid'),
-    },
-    data() {
-      return {
-        expanded: false,
-        title: 'Learn',
-      };
-    },
-    computed: {
-      contents() {
-        const num = this.expanded ? N_EXPANDED : N_COLLAPSED;
-        return this.recommendations.slice(0, num);
-      },
-    },
-    methods: {
-      toggle() {
-        this.expanded = !this.expanded;
-      },
-=======
       'expandable-content-grid': require('../expandable-content-grid'),
->>>>>>> fa5f5ff4
     },
     vuex: {
       getters: {
