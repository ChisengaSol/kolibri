--- conflicted
+++ resolved
@@ -1,40 +1,20 @@
 <template>
 
-<<<<<<< HEAD
-  <nav class="side-nav" role="navigation" aria-label="Main user navigation">
-    <ul>
+  <nav role="navigation" aria-label="Main user navigation">
+    <div class="nav-row">
       <a v-link="learnLink" @click='closeSearch' :class="learnClass">
-        <li>
-          <span>
-            <svg role="presentation" height="40" width="40" viewbox="0 0 24 24" src="../icons/learn.svg"></svg>
-            Learn
-          </span>
-        </li>
+        <div class='content'>
+          <svg role="presentation" height="40" width="40" viewbox="0 0 24 24" src="../icons/learn.svg"></svg>
+          Learn
+        </div>
       </a>
       <a v-link="exploreLink" @click='closeSearch' :class="exploreClass">
-        <li>
-          <span>
-            <svg role="presentation" height="40" width="40" viewbox="0 0 24 24" src="../icons/explore.svg"></svg>
-            Explore
-          </span>
-        </li>
+        <div class='content'>
+          <svg role="presentation" height="40" width="40" viewbox="0 0 24 24" src="../icons/explore.svg"></svg>
+          Explore
+        </div>
       </a>
-    </ul>
-=======
-  <nav role="navigation" aria-label="Main user navigation">
-    <a v-link="learnLink" @click='closeSearch' :class="learnClass">
-      <div class='content'>
-        <svg role="presentation" height="40" width="40" viewbox="0 0 24 24" src="../icons/learn.svg"></svg>
-        Learn
-      </div>
-    </a>
-    <a v-link="exploreLink" @click='closeSearch' :class="exploreClass">
-      <div class='content'>
-        <svg role="presentation" height="40" width="40" viewbox="0 0 24 24" src="../icons/explore.svg"></svg>
-        Explore
-      </div>
-    </a>
->>>>>>> c8341216
+    </div>
   </nav>
 
 </template>
@@ -91,11 +71,7 @@
   $nav-element-height = 150px
   $font-size = 1em
 
-<<<<<<< HEAD
-  .side-nav
-=======
   nav
->>>>>>> c8341216
     background: $core-bg-light
     font-size: $font-size
     font-weight: 300
@@ -106,62 +82,42 @@
       height: 100%
       top: 0
       left: 0
-      width: $nav-bar-width
+      width: $left-margin - $card-gutter * 0.5
     @media screen and (orientation: portrait)
       bottom: 0
       width: 100%
       height: auto
       display: table
       font-size: 10px
+      
+  .nav-row
+    @media screen and (orientation: portrait)
+      display: table-row
 
   .nav-spacer
     height: 0
     @media screen and (orientation: portrait)
       height: 40px
 
-<<<<<<< HEAD
-  ul
-    margin: 0
-    padding: 0
-    list-style-type: none
-    box-sizing: border-box
-    overflow: hidden
-    @media screen and (orientation: portrait)
-      display: table-row
-
-  li
-    display: inline-block
-    height: $nav-element-height
-    @media screen and (orientation: portrait)
-      height: auto
-      width: 60px
-
-  span
-    display: table-cell
-    vertical-align: middle
-    position: relative
-    transform: translateY(50%)
-    @media screen and (orientation: portrait)
-      transform: none
-      width: 0
-      padding-top: 2px
-
-  a
-    display: inline-block
-=======
   a
     text-align: center
     position: relative
     height: $nav-element-height
     display: block
->>>>>>> c8341216
     margin: 0
     padding: 0
     @media screen and (orientation: portrait)
       display: table-cell
+      height: auto
+      padding-bottom: 4px
 
   .content
     align(vertical)
+    @media screen and (orientation: portrait)
+      left: 50%
+      transform: translateX(-50%)
+      width: 50px
+      position: relative
 
   a.active
     color: $core-bg-light
@@ -173,6 +129,7 @@
     @media screen and (orientation: portrait)
       height: 30px
       margin-bottom: -2px
+      margin-top: 2px
 
   a:hover svg
     fill: $core-action-dark
