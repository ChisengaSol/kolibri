<!--
This template is intended to act as the default wrapper for assessment focused rendering
plugins.

As such, it provides display of current mastery progress, and manages all mastery/attempt log
oriented data synchronization.
-->


<template v-if="ready">

  <div>
    <ui-alert v-if="itemError" :dismissible="false" type="error">
      {{ $tr('itemError') }}
    </ui-alert>
    <div>
      <content-renderer
        ref="contentRenderer"
        class="content-renderer"
        :id="content.id"
        :kind="content.kind"
        :files="content.files"
        :contentId="content.content_id"
        :channelId="channelId"
        :available="content.available"
        :extraFields="content.extra_fields"
        :assessment="true"
        :itemId="itemId"
        :initSession="initSession"
        @answerGiven="answerGiven"
        @hintTaken="hintTaken"
        @sessionInitialized="sessionInitialized"
        @itemError="handleItemError"
        @startTracking="startTracking"
        @stopTracking="stopTracking"
        @updateProgress="updateProgress" />
    </div>

    <div>
      <transition mode="out-in">
        <k-button
          :text="$tr('check')"
          :primary="false"
          appearance="raised-button"
          v-if="!complete"
          @click="checkAnswer"
          class="question-btn"
          :class="{shaking: shake}"
          :disabled="checkingAnswer"
        />
        <k-button
          :text="$tr('correct')"
          :primary="true"
          appearance="raised-button"
          v-else
          @click="nextQuestion"
          class="question-btn"
        />
      </transition>
      <slot></slot>
    </div>

    <div class="attemptprogress-container" :class="{ mobile: isMobile }">
      <exercise-attempts
        class="attemptprogress"
        :class="{ mobile: isMobile }"
        :waitingForAttempt="firstAttempt"
        :success="success"
        :numSpaces="attemptsWindowN"
        :log="recentAttempts"
      />
      <p class="message" :class="{ mobile: isMobile }">
        {{ $tr('goal', {count: totalCorrectRequiredM}) }}
      </p>
      <p class="try-again" v-if="correct < 1 && !firstAttempt && !onlyHinted">
        {{ $tr('tryAgain') }}
      </p>
    </div>
  </div>

</template>


<script>

  import responsiveWindow from 'kolibri.coreVue.mixins.responsiveWindow';
  import * as getters from 'kolibri.coreVue.vuex.getters';
  import * as actions from 'kolibri.coreVue.vuex.actions';
  import { InteractionTypes, MasteryModelGenerators } from 'kolibri.coreVue.vuex.constants';
  import seededShuffle from 'kolibri.lib.seededshuffle';
  import { now } from 'kolibri.utils.serverClock';
  import { updateContentNodeProgress } from '../../state/actions/main';
  import exerciseAttempts from 'kolibri.coreVue.components.exerciseAttempts';
  import contentRenderer from 'kolibri.coreVue.components.contentRenderer';
  import kButton from 'kolibri.coreVue.components.kButton';
  import uiAlert from 'keen-ui/src/UiAlert';
  export default {
    name: 'assessmentWrapper',
    components: {
      exerciseAttempts,
      contentRenderer,
      kButton,
      uiAlert,
    },
    mixins: [responsiveWindow],
    $trs: {
      goal:
        'Try to get {count, number, integer} {count, plural, one {check mark} other {check marks}} to show up',
      tryAgain: 'Try again!',
      check: 'Check',
      correct: 'Next question',
      incorrect: 'Sorry, try again',
      itemError: 'There was an error showing this item',
    },
    props: {
      id: {
        type: String,
        required: true,
      },
      kind: {
        type: String,
        required: true,
      },
      files: {
        type: Array,
        default: () => [],
      },
      contentId: {
        type: String,
        default: '',
      },
      channelId: {
        type: String,
        default: '',
      },
      available: {
        type: Boolean,
        default: false,
      },
      extraFields: {
        type: String,
        default: '{}',
      },
      initSession: {
        type: Function,
        default: () => Promise.resolve(),
      },
    },
    data: () => ({
      ready: false,
      itemId: '',
      shake: false,
      firstAttempt: true,
      complete: false,
      correct: 0,
      itemError: false,
      onlyHinted: false,
      // Attempted fix for #1725
      checkingAnswer: false,
    }),
    computed: {
      recentAttempts() {
        if (!this.pastattempts) {
          return [];
        }
        return this.pastattempts
          .map(attempt => {
            if (attempt.hinted) {
              return 'hint';
            }
            return attempt.correct ? 'right' : 'wrong';
          })
          .reverse();
      },
      mOfNMasteryModel() {
        return MasteryModelGenerators[this.masteryModel.type](this.assessmentIds, this.masteryModel);
      },
      totalCorrectRequiredM() {
        return this.mOfNMasteryModel.m;
      },
      attemptsWindowN() {
        return this.mOfNMasteryModel.n;
      },
      exerciseProgress() {
        if (this.mastered) {
          return 1;
        }
        if (this.pastattempts) {
          if (this.pastattempts.length > this.attemptsWindowN) {
            return Math.min(
              this.pastattempts.slice(0, this.attemptsWindowN).reduce((a, b) => a + b.correct, 0) /
                this.totalCorrectRequiredM,
              1
            );
          }
          return Math.min(
            this.pastattempts.reduce((a, b) => a + b.correct, 0) / this.totalCorrectRequiredM,
            1
          );
        }
        return 0;
      },
      success() {
        return this.exerciseProgress === 1;
      },
      isMobile() {
        return this.windowSize.breakpoint <= 1;
      },
    },
    watch: { exerciseProgress: 'updateExerciseProgressMethod' },
    beforeDestroy() {
      // Make sure any unsaved data is captured before tear down.
      this.saveAttemptLogMasterLog();
    },
    methods: {
      updateAttemptLogMasteryLog({
        correct,
        complete,
        firstAttempt = false,
        hinted,
        answerState,
        simpleAnswer,
      }) {
        this.updateMasteryAttemptStateAction({
          currentTime: now(),
          correct,
          complete,
          firstAttempt,
          hinted,
          answerState,
          simpleAnswer,
        });
      },
      saveAttemptLogMasterLog(updateStore = true) {
        if (updateStore) {
          this.saveAndStoreAttemptLogAction().then(() => {
            if (this.isUserLoggedIn && this.success) {
              this.setMasteryLogCompleteAction(now());
              this.saveAndStoreMasteryLogAction();
            }
          });
        } else {
          this.saveAttemptLogAction().then(() => {
            if (this.isUserLoggedIn && this.success) {
              this.saveMasteryLogAction();
            }
          });
        }
      },
      checkAnswer() {
        if (!this.checkingAnswer) {
          this.checkingAnswer = true;
          const answer = this.$refs.contentRenderer.checkAnswer();
          if (answer) {
            this.answerGiven(answer);
          }
          this.checkingAnswer = false;
        }
      },
      answerGiven({ correct, answerState, simpleAnswer }) {
        this.onlyHinted = false;
        correct = Number(correct);
        this.correct = correct;
        if (correct < 1) {
          if (!this.shake) {
            setTimeout(() => {
              this.shake = false;
            }, 1000);
            this.shake = true;
          }
        }
        this.updateAttemptLogInteractionHistoryAction({
          type: InteractionTypes.answer,
          answer: answerState,
          correct,
        });
        this.complete = correct === 1;
        if (this.firstAttempt) {
          this.firstAttempt = false;
          this.updateAttemptLogMasteryLog({
            correct,
            complete: this.complete,
            answerState,
            simpleAnswer,
            firstAttempt: true,
          });
          // Save attempt log on first attempt
          this.saveAttemptLogMasterLog();
        } else {
          this.updateAttemptLogMasteryLog({
            complete: this.complete,
          });
          if (this.complete) {
            // Otherwise only save if the attempt is now complete
            this.saveAttemptLogMasterLog();
          }
        }
      },
      hintTaken({ answerState }) {
        this.updateAttemptLogInteractionHistoryAction({
          type: InteractionTypes.hint,
          answer: answerState,
        });
        if (this.firstAttempt) {
          this.updateAttemptLogMasteryLog({
            correct: 0,
            complete: false,
            firstAttempt: true,
            hinted: true,
            answerState,
            simpleAnswer: '',
          });
          this.firstAttempt = false;
          this.onlyHinted = true;
          // Only save if this was the first attempt to capture this
          this.saveAttemptLogMasterLog();
        }
      },
      setItemId() {
        const index = this.totalattempts % this.assessmentIds.length;
        if (this.randomize) {
          if (this.userid) {
            this.itemId = seededShuffle.shuffle(this.assessmentIds, this.userid, true)[index];
          } else {
            this.itemId = seededShuffle.shuffle(this.assessmentIds, Date.now(), true)[index];
          }
        } else {
          this.itemId = this.assessmentIds[index];
        }
      },
      nextQuestion() {
        this.complete = false;
        this.shake = false;
        this.firstAttempt = true;
        this.correct = 0;
        this.itemError = false;
        this.setItemId();
        this.createAttemptLog();
      },
      initMasteryLog() {
        this.initMasteryLogAction(this.masterySpacingTime, this.masteryModel);
      },
      createAttemptLog() {
        this.ready = false;
        this.createAttemptLogAction(this.itemId);
        this.ready = true;
      },
      updateExerciseProgressMethod() {
        this.updateExerciseProgress(this.exerciseProgress);
        updateContentNodeProgress(this.channelId, this.id, this.exerciseProgress);
      },
      sessionInitialized() {
        if (this.isUserLoggedIn) {
          this.initMasteryLog();
        } else {
          this.createDummyMasteryLogAction();
        }
        this.nextQuestion();
        this.$emit('sessionInitialized');
      },
      handleItemError() {
        this.itemError = true;
        this.updateAttemptLogInteractionHistoryAction({
          type: InteractionTypes.error,
        });
        this.complete = true;
        if (this.firstAttempt) {
          this.updateAttemptLogMasteryLog({
            correct: 1,
            complete: this.complete,
            firstAttempt: true,
          });
          this.firstAttempt = false;
        } else {
          this.updateAttemptLogMasteryLog({ complete: this.complete });
        }
      },
      updateProgress(...args) {
        this.$emit('updateProgress', ...args);
      },
      startTracking(...args) {
        this.$emit('startTracking', ...args);
      },
      stopTracking(...args) {
        this.$emit('stopTracking', ...args);
      },
    },
<<<<<<< HEAD
=======
    beforeDestroy() {
      this.saveAttemptLogMasterLog(false);
    },
    computed: {
      recentAttempts() {
        if (!this.pastattempts) {
          return [];
        }
        return this.pastattempts
          .map(attempt => {
            if (attempt.hinted) {
              return 'hint';
            }
            return attempt.correct ? 'right' : 'wrong';
          })
          .reverse();
      },
      mOfNMasteryModel() {
        return MasteryModelGenerators[this.masteryModel.type](this.assessmentIds, this.masteryModel);
      },
      totalCorrectRequiredM() {
        return this.mOfNMasteryModel.m;
      },
      attemptsWindowN() {
        return this.mOfNMasteryModel.n;
      },
      exerciseProgress() {
        if (this.mastered) {
          return 1;
        }
        if (this.pastattempts) {
          if (this.pastattempts.length > this.attemptsWindowN) {
            return Math.min(
              this.pastattempts.slice(0, this.attemptsWindowN).reduce((a, b) => a + b.correct, 0) /
                this.totalCorrectRequiredM,
              1
            );
          }
          return Math.min(
            this.pastattempts.reduce((a, b) => a + b.correct, 0) / this.totalCorrectRequiredM,
            1
          );
        }
        return 0;
      },
      success() {
        return this.exerciseProgress === 1;
      },
      isMobile() {
        return this.windowSize.breakpoint <= 1;
      },
    },
>>>>>>> 987bc8d8
    vuex: {
      actions: {
        initMasteryLogAction: actions.initMasteryLog,
        createDummyMasteryLogAction: actions.createDummyMasteryLog,
        saveMasteryLogAction: actions.saveMasteryLog,
        saveAndStoreMasteryLogAction: actions.saveAndStoreMasteryLog,
        setMasteryLogCompleteAction: actions.setMasteryLogComplete,
        createAttemptLogAction: actions.createAttemptLog,
        saveAttemptLogAction: actions.saveAttemptLog,
        saveAndStoreAttemptLogAction: actions.saveAndStoreAttemptLog,
        updateMasteryAttemptStateAction: actions.updateMasteryAttemptState,
        updateAttemptLogInteractionHistoryAction: actions.updateAttemptLogInteractionHistory,
        updateExerciseProgress: actions.updateExerciseProgress,
      },
      getters: {
        isUserLoggedIn: getters.isUserLoggedIn,
        mastered: state => state.core.logging.mastery.complete,
        totalattempts: state => state.core.logging.mastery.totalattempts,
        pastattempts: state => state.core.logging.mastery.pastattempts,
        userid: state => state.core.session.user_id,
        content: state => state.pageState.content,
        assessmentIds: state => state.pageState.content.assessmentIds,
        masteryModel: state => state.pageState.content.masteryModel,
        randomize: state => state.pageState.content.randomize,
      },
    },
  };

</script>


<style lang="stylus" scoped>

  @require '~kolibri.styles.definitions'

  .message
    color: $core-text-annotation
    padding: 16px
    font-size: 14px

  .message.mobile
    position: relative
    text-align: center
    clear: both
    top: 40px
    font-size: 12px
    margin-top: 0
    padding: 0

  .attemptprogress
    position: absolute
    padding-left: 14px
    top: 38px


  .attemptprogress.mobile
    top: 0
    padding-left: 0
    left: 50%
    transform: translate(-50%, 0)

  .attemptprogress-container
    border-radius: $radius
    position: relative
    background-color: $core-bg-light
    height: 104px

  .attemptprogress-container.mobile
    position: fixed
    height: 60px
    width: 100%
    border-radius: 0
    bottom: 0
    border-bottom: thin solid $core-text-annotation
    border-top: thin solid $core-text-annotation
    z-index: 2
    left: 0

  .try-again
    color: $core-text-error
    font-size: 14px
    font-weight: bold
    padding: 16px
    padding-top: 20px

  .question-btn
    margin-left: 1.5em

  // checkAnswer btn animation
  .shaking
    animation: shake 0.8s cubic-bezier(0.36, 0.07, 0.19, 0.97) both
    transform: translate3d(0, 0, 0)
    backface-visibility: hidden
    perspective: 1000px

  @keyframes shake
    10%, 90%
      transform: translate3d(-1px, 0, 0)
    20%, 80%
      transform: translate3d(2px, 0, 0)
    30%, 50%, 70%
      transform: translate3d(-4px, 0, 0)
    40%, 60%
      transform: translate3d(4px, 0, 0)

</style><|MERGE_RESOLUTION|>--- conflicted
+++ resolved
@@ -209,8 +209,7 @@
     },
     watch: { exerciseProgress: 'updateExerciseProgressMethod' },
     beforeDestroy() {
-      // Make sure any unsaved data is captured before tear down.
-      this.saveAttemptLogMasterLog();
+      this.saveAttemptLogMasterLog(false);
     },
     methods: {
       updateAttemptLogMasteryLog({
@@ -385,61 +384,6 @@
         this.$emit('stopTracking', ...args);
       },
     },
-<<<<<<< HEAD
-=======
-    beforeDestroy() {
-      this.saveAttemptLogMasterLog(false);
-    },
-    computed: {
-      recentAttempts() {
-        if (!this.pastattempts) {
-          return [];
-        }
-        return this.pastattempts
-          .map(attempt => {
-            if (attempt.hinted) {
-              return 'hint';
-            }
-            return attempt.correct ? 'right' : 'wrong';
-          })
-          .reverse();
-      },
-      mOfNMasteryModel() {
-        return MasteryModelGenerators[this.masteryModel.type](this.assessmentIds, this.masteryModel);
-      },
-      totalCorrectRequiredM() {
-        return this.mOfNMasteryModel.m;
-      },
-      attemptsWindowN() {
-        return this.mOfNMasteryModel.n;
-      },
-      exerciseProgress() {
-        if (this.mastered) {
-          return 1;
-        }
-        if (this.pastattempts) {
-          if (this.pastattempts.length > this.attemptsWindowN) {
-            return Math.min(
-              this.pastattempts.slice(0, this.attemptsWindowN).reduce((a, b) => a + b.correct, 0) /
-                this.totalCorrectRequiredM,
-              1
-            );
-          }
-          return Math.min(
-            this.pastattempts.reduce((a, b) => a + b.correct, 0) / this.totalCorrectRequiredM,
-            1
-          );
-        }
-        return 0;
-      },
-      success() {
-        return this.exerciseProgress === 1;
-      },
-      isMobile() {
-        return this.windowSize.breakpoint <= 1;
-      },
-    },
->>>>>>> 987bc8d8
     vuex: {
       actions: {
         initMasteryLogAction: actions.initMasteryLog,
