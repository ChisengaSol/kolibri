--- conflicted
+++ resolved
@@ -22,22 +22,6 @@
         </div>
         <div style="clear: both;"></div>
       </div>
-<<<<<<< HEAD
-      <k-modal
-        v-if="submitModalOpen"
-        :title="$tr('submitExam')"
-        :submitText="$tr('submitExam')"
-        :cancelText="$tr('goBack')"
-        @submit="finishExam"
-        @cancel="toggleModal"
-      >
-        <p>{{ $tr('areYouSure') }}</p>
-        <p v-if="questionsUnanswered">
-          {{ $tr('unanswered', { numLeft: questionsUnanswered } ) }}
-        </p>
-      </k-modal>
-    </template>
-=======
 
       <answer-history
         slot="aside"
@@ -84,29 +68,19 @@
       </div>
     </multi-pane-layout>
 
-    <core-modal
+    <k-modal
       v-if="submitModalOpen"
       :title="$tr('submitExam')"
+      :submitText="$tr('submitExam')"
+      :cancelText="$tr('goBack')"
+      @submit="finishExam"
       @cancel="toggleModal"
     >
       <p>{{ $tr('areYouSure') }}</p>
       <p v-if="questionsUnanswered">
         {{ $tr('unanswered', { numLeft: questionsUnanswered } ) }}
       </p>
-      <div class="core-modal-buttons">
-        <k-button
-          :text="$tr('goBack')"
-          appearance="flat-button"
-          @click="toggleModal"
-        />
-        <k-button
-          :text="$tr('submitExam')"
-          @click="finishExam"
-          :primary="true"
-        />
-      </div>
-    </core-modal>
->>>>>>> cc362f05
+    </k-modal>
   </immersive-full-screen>
 
 </template>
@@ -124,11 +98,7 @@
   import kButton from 'kolibri.coreVue.components.kButton';
   import kModal from 'kolibri.coreVue.components.kModal';
   import uiAlert from 'kolibri.coreVue.components.uiAlert';
-<<<<<<< HEAD
-=======
   import multiPaneLayout from 'kolibri.coreVue.components.multiPaneLayout';
-  import { setAndSaveCurrentExamAttemptLog, closeExam } from '../../state/actions/main';
->>>>>>> cc362f05
   import { ClassesPageNames } from '../../constants';
   import answerHistory from './answer-history';
 
@@ -216,32 +186,24 @@
             correct: answer.correct,
             timestamp: now(),
           });
-<<<<<<< HEAD
-          return this.setAndSaveCurrentExamAttemptLog({
-            contentId: this.content.id,
-            itemId: this.itemId,
-            currentAttemptLog: attempt,
-          });
-=======
           if (force) {
             // Cancel any pending debounce
             this.debouncedSetAndSaveCurrentExamAttemptLog.cancel();
             // Force the save now instead
-            return this.setAndSaveCurrentExamAttemptLog(
-              this.content.id,
-              this.itemId,
-              attempt,
-              this.exam.id
-            );
+            return this.setAndSaveCurrentExamAttemptLog({
+              contentId: this.content.id,
+              itemId: this.itemId,
+              currentAttemptLog: attempt,
+              examId: this.exam.id,
+            });
           } else {
-            return this.debouncedSetAndSaveCurrentExamAttemptLog(
-              this.content.id,
-              this.itemId,
-              attempt,
-              this.exam.id
-            );
+            return this.debouncedSetAndSaveCurrentExamAttemptLog({
+              contentId: this.content.id,
+              itemId: this.itemId,
+              currentAttemptLog: attempt,
+              examId: this.exam.id,
+            });
           }
->>>>>>> cc362f05
         }
         return Promise.resolve();
       },
