--- conflicted
+++ resolved
@@ -34,15 +34,9 @@
   TOGGLE_SEARCH(state) {
     state.searchOpen = !state.searchOpen;
   },
-<<<<<<< HEAD
-  SET_ERROR(state, error) {
-    state.error = error;
+  SET_LOGGING_STATE(state, loggingState) {
+    state.pageState.logging = loggingState;
   },
-  SET_LOGGING_STATE(state, loggingState) {
-    state.loggingState = loggingState;
-  },
-=======
->>>>>>> 6e0d9c6d
 };
 
 // assigns core state and mutations
