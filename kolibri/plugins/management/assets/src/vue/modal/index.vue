--- conflicted
+++ resolved
@@ -104,17 +104,9 @@
 
   .close-btn
     float: right
-<<<<<<< HEAD
-    cursor:pointer
-    width: 15px
-    height: auto
-    margin-top: 5px
-    
-=======
     color: $core-text-default
     border: none
 
->>>>>>> 8bcf8a91
   .modal-enter, .modal-leave
     opacity: 0
 
