--- conflicted
+++ resolved
@@ -3,24 +3,13 @@
 const coreStore = require('core-store');
 const constants = require('./constants');
 
-<<<<<<< HEAD
-function getInitialState() {
-  return {
-    facility: undefined,
-    users: [],
-    error: '',
-    roles: [],
-  };
-}
-=======
 const initialState = {
   pageName: constants.PageNames.USER_MGMT_PAGE,
   pageState: {},
   facility: undefined,
   users: [], // this should be inside page state
+  roles: [],
 };
->>>>>>> a9239c14
-
 
 const mutations = {
   ADD_USERS(state, users) {
