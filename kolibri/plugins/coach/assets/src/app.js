--- conflicted
+++ resolved
@@ -49,7 +49,6 @@
           },
         },
         {
-<<<<<<< HEAD
           name: PageNames.EXAMS,
           path: '/:classId/exams',
           handler: (toRoute, fromRoute) => {
@@ -76,7 +75,9 @@
           handler: (toRoute, fromRoute) => {
             examActions.showExamReportDetailPage(
               store, toRoute.params.classId, toRoute.params.examId);
-=======
+          },
+        },
+        {
           name: PageNames.RECENT_LEARNERS_FOR_ITEM,
           path: '/:classId/recent/:channelId/:contentId',
           handler: (to, from) => {
@@ -155,7 +156,6 @@
             reportsActions.showLearnerChannels(
               store, to.params.classId, to.params.userId
             );
->>>>>>> f6f666d0
           },
         },
         {
@@ -182,15 +182,6 @@
           handler: (to, from) => {
             reportsActions.showLearnerItemDetails(
               store, to.params.classId, to.params.userId, to.params.channelId, to.params.contentId
-            );
-          },
-        },
-        {
-          name: PageNames.EXAMS,
-          path: '/:classId/exams',
-          handler: (to, from) => {
-            actions.showExamsPage(
-              store, to.params.classId
             );
           },
         },
