--- conflicted
+++ resolved
@@ -1,7 +1,12 @@
 <template>
 
-<<<<<<< HEAD
   <tabs>
+    <tab-link
+      type="icon-and-title"
+      :title="$tr('topics')"
+      icon="folder"
+      :link="topicsLink"
+    />
     <tab-link
       type="icon-and-title"
       :title="$tr('recent')"
@@ -10,9 +15,15 @@
     />
     <tab-link
       type="icon-and-title"
-      :title="$tr('topics')"
-      icon="folder"
-      :link="topicsLink"
+      :title="$tr('learners')"
+      icon="people"
+      :link="learnersLink"
+    />
+    <tab-link
+      type="icon-and-title"
+      :title="$tr('groups')"
+      icon="group_work"
+      :link="groupsLink"
     />
     <tab-link
       type="icon-and-title"
@@ -20,48 +31,7 @@
       icon="assignments"
       :link="examsLink"
     />
-    <!--<tab-link
-      type="icon-and-title"
-      :title="$tr('learners')"
-      icon="people"
-      :link="learnersLink"
-    />-->
-    <tab-link
-      type="icon-and-title"
-      :title="$tr('groups')"
-      icon="group_work"
-      :link="groupsLink"
-    />
   </tabs>
-=======
-  <div class="top">
-    <nav-link
-      :to="topicsLink"
-      :active="isTopicPage"
-      :text="$tr('topics')"
-    />
-    <nav-link
-      :to="recentLink"
-      :active="isRecentPage"
-      :text="$tr('recent')"
-    />
-    <nav-link
-      :to="learnersLink"
-      :active="isLearnerPage"
-      :text="$tr('learners')"
-    />
-    <nav-link
-      :to="groupsLink"
-      :active="pageName === Constants.PageNames.GROUPS"
-      :text="$tr('groups')"
-    />
-    <nav-link
-      :to="examsLink"
-      :active="Constants.ExamPages.includes(pageName)"
-      :text="$tr('exams')"
-    />
-  </div>
->>>>>>> 04c37924
 
 </template>
 
