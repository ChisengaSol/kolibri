--- conflicted
+++ resolved
@@ -10,13 +10,8 @@
           :contentName="exam.title"
           :userName="userName"
           :questions="examAttempts"
-<<<<<<< HEAD
-          :completionTimestamp="new Date(completionTimestamp)"
+          :completionTimestamp="completionTimestamp"
           :completed="closed" />
-=======
-          :completionTimestamp="completionTimestamp"
-          :completed="closed"/>
->>>>>>> 410796ac
       </div>
       <div class="details-container">
         <div class="attempt-log-container">
