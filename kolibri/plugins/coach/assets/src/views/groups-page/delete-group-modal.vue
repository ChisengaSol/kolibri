<template>

  <core-modal :title="$tr('deleteLearnerGroup')"
    @cancel="close">
    <p>{{ $tr('areYouSure', { groupName: groupName }) }}</p>
    <p>{{ $tr('learnersWillBecome') }} <strong>{{ $tr('ungrouped') }}</strong>.</p>
<<<<<<< HEAD
    <k-button :text="$tr('cancel')"
      appearance="flat"
      @click="close" />
    <k-button :text="$tr('deleteGroup')"
      :primary="true"
      @click="deleteGroup(groupId)" />
=======
    <div class="ta-r">
      <k-button
        :text="$tr('cancel')"
        :raised="false"
        @click="close"
      />
      <k-button
        :text="$tr('deleteGroup')"
        :primary="true"
        @click="deleteGroup(groupId)"
      />
    </div>
>>>>>>> 6ed84514
  </core-modal>

</template>


<script>

  import * as groupActions from '../../state/actions/group';
  import coreModal from 'kolibri.coreVue.components.coreModal';
  import kTextbox from 'kolibri.coreVue.components.kTextbox';
  import kButton from 'kolibri.coreVue.components.kButton';
  export default {
    name: 'deleteGroupModal',
    $trs: {
      deleteLearnerGroup: 'Delete Learner Group',
      areYouSure: "Are you sure you want to delete '{ groupName }'?",
      learnersWillBecome: 'Learners within this group will become',
      ungrouped: 'Ungrouped',
      cancel: 'Cancel',
      deleteGroup: 'Delete Group',
    },
    components: {
      coreModal,
      kTextbox,
      kButton,
    },
    props: {
      groupName: {
        type: String,
        required: true,
      },
      groupId: {
        type: String,
        required: true,
      },
    },
    methods: {
      close() {
        this.displayModal(false);
      },
    },
    vuex: {
      actions: {
        displayModal: groupActions.displayModal,
        deleteGroup: groupActions.deleteGroup,
      },
    },
  };

</script>


<style lang="stylus" scoped>

  .ta-r
    text-align: right

</style><|MERGE_RESOLUTION|>--- conflicted
+++ resolved
@@ -4,27 +4,10 @@
     @cancel="close">
     <p>{{ $tr('areYouSure', { groupName: groupName }) }}</p>
     <p>{{ $tr('learnersWillBecome') }} <strong>{{ $tr('ungrouped') }}</strong>.</p>
-<<<<<<< HEAD
-    <k-button :text="$tr('cancel')"
-      appearance="flat"
-      @click="close" />
-    <k-button :text="$tr('deleteGroup')"
-      :primary="true"
-      @click="deleteGroup(groupId)" />
-=======
     <div class="ta-r">
-      <k-button
-        :text="$tr('cancel')"
-        :raised="false"
-        @click="close"
-      />
-      <k-button
-        :text="$tr('deleteGroup')"
-        :primary="true"
-        @click="deleteGroup(groupId)"
-      />
+      <k-button :text="$tr('cancel')" appearance="flat" @click="close" />
+      <k-button :text="$tr('deleteGroup')" :primary="true" @click="deleteGroup(groupId)" />
     </div>
->>>>>>> 6ed84514
   </core-modal>
 
 </template>
